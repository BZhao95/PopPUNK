#!/usr/bin/env python
# Copyright 2018 John Lees and Nick Croucher

# universal
import os
import sys
# additional
import numpy as np
import networkx as nx
import subprocess

# import poppunk package
from .__init__ import __version__

from .mash import checkMashVersion
from .mash import createDatabaseDir
from .mash import storePickle
from .mash import readPickle
from .mash import joinDBs
from .mash import writeTmpFile
from .mash import constructDatabase
from .mash import queryDatabase
from .mash import readMashDBParams
from .mash import translate_distMat

from .models import *

from .network import constructNetwork
from .network import extractReferences
from .network import writeReferences
from .network import addQueryToNetwork
from .network import printClusters

from .plot import outputsForMicroreact
from .plot import outputsForCytoscape

#################
# run main code #
#################

# command line parsing
def get_options():

    import argparse

    parser = argparse.ArgumentParser(description='PopPUNK (POPulation Partitioning Using Nucleotide Kmers)',
                                     prog='PopPUNK')

    modeGroup = parser.add_argument_group('Mode of operation')
    mode = modeGroup.add_mutually_exclusive_group(required=True)
    mode.add_argument('--easy-run',
            help='Create clusters from assemblies with default settings',
            default=False,
            action='store_true')
    mode.add_argument('--create-db',
            help='Create pairwise distances database between reference sequences',
            default=False,
            action='store_true')
    mode.add_argument('--fit-model',
            help='Fit a mixture model to a reference database',
            default=False,
            action='store_true')
    mode.add_argument('--refine-model',
            help='Refine the accuracy of a fitted model',
            default=False,
            action='store_true')
    mode.add_argument('--assign-query',
            help='Assign the cluster of query sequences without re-running the whole mixture model',
            default=False,
            action='store_true')

    # input options
    iGroup = parser.add_argument_group('Input files')
    iGroup.add_argument('--ref-db',type = str, help='Location of built reference database')
    iGroup.add_argument('--r-files', help='File listing reference input assemblies')
    iGroup.add_argument('--q-files', help='File listing query input assemblies')
    iGroup.add_argument('--distances', help='Prefix of input pickle of pre-calculated distances')

    # output options
    oGroup = parser.add_argument_group('Output options')
    oGroup.add_argument('--output', required=True, help='Prefix for output files (required)')
    oGroup.add_argument('--plot-fit', help='Create this many plots of some fits relating k-mer to core/accessory distances '
                                            '[default = 0]', default=0, type=int)
    oGroup.add_argument('--full-db', help='Keep full reference database, not just representatives', default=False, action='store_true')
    oGroup.add_argument('--update-db', help='Update reference database with query sequences', default=False, action='store_true')
    oGroup.add_argument('--overwrite', help='Overwrite any existing database files', default=False, action='store_true')

    # comparison metrics
    kmerGroup = parser.add_argument_group('Kmer comparison options')
    kmerGroup.add_argument('--min-k', default = 9, type=int, help='Minimum kmer length [default = 9]')
    kmerGroup.add_argument('--max-k', default = 29, type=int, help='Maximum kmer length [default = 29]')
    kmerGroup.add_argument('--k-step', default = 4, type=int, help='K-mer step size [default = 4]')
    kmerGroup.add_argument('--sketch-size', default=10000, type=int, help='Kmer sketch size [default = 10000]')

    # model fitting
    modelGroup = parser.add_argument_group('Model fit options')
    modelGroup.add_argument('--K', help='Maximum number of mixture components [default = 2]', type=int, default=2)
    modelGroup.add_argument('--dbscan', help='Use DBSCAN rather than mixture model', default=False, action='store_true')
    modelGroup.add_argument('--D', help='Maximum number of clusters in DBSCAN fitting [default = 100]', type=int, default=100)
    modelGroup.add_argument('--min-cluster-prop', help='Minimum proportion of points in a cluster '
                                                        'in DBSCAN fitting [default = 0.0001]', type=float, default=0.0001)

    # model refinement
    refinementGroup = parser.add_argument_group('Refine model options')
    refinementGroup.add_argument('--pos-shift', help='Maximum amount to move the boundary away from origin [default = 0.2]',
            type=float, default=0.2)
    refinementGroup.add_argument('--neg-shift', help='Maximum amount to move the boundary towards the origin [default = 0.4]',
            type=float, default=0.4)
    refinementGroup.add_argument('--manual-start', help='A file containing information for a start point. '
            'See documentation for help.', default=None)
    refinementGroup.add_argument('--indiv-refine', help='Also run refinement for core and accessory individually', default=False,
            action='store_true')
    refinementGroup.add_argument('--no-local', help='Do not perform the local optimization step (speed up on very large datasets)',
            default=False, action='store_true')

    # sequence querying
    queryingGroup = parser.add_argument_group('Database querying options')
<<<<<<< HEAD
    queryingGroup.add_argument('--model-dir', help='Directory containing model to use for assigning queries to clusters [default = reference database directory]', type = str)
    queryingGroup.add_argument('--previous-clustering', help='Directory containing previous cluster definitions and network [default = use that in the directory containing the model]', type = str)
=======
    queryingGroup.add_argument('--model-dir', help='Directory containing model to use for assigning queries '
                                                   'to clusters [default = reference database directory]', type = str)
    queryingGroup.add_argument('--core-only', help='Use a core-distance only model for assigning queries '
                                              '[default = False]', default=False, action='store_true')
    queryingGroup.add_argument('--accessory-only', help='Use an accessory-distance only model for assigning queries '
                                              '[default = False]', default=False, action='store_true')
>>>>>>> 236815f4

    # model output
    faGroup = parser.add_argument_group('Further analysis options')
    faGroup.add_argument('--microreact', help='Generate output files for microreact visualisation', default=False, action='store_true')
    faGroup.add_argument('--cytoscape', help='Generate network output files for Cytoscape', default=False, action='store_true')
    faGroup.add_argument('--rapidnj', help='Path to rapidNJ binary to build NJ tree for Microreact', default=None)
    faGroup.add_argument('--perplexity', type=float, default = 20.0,
                         help='Perplexity used to calculate t-SNE projection (with --microreact) [default=20.0]')
    faGroup.add_argument('--info-csv',
                     help='Epidemiological information CSV formatted for microreact (with --microreact or --cytoscape)')

    # processing
    other = parser.add_argument_group('Other options')
    other.add_argument('--mash', default='mash', help='Location of mash executable')
    other.add_argument('--threads', default=1, type=int, help='Number of threads to use [default = 1]')
    other.add_argument('--no-stream', help='Use temporary files for mash dist interfacing. Reduce memory use/increase disk use for large datasets', default=False, action='store_true')

    other.add_argument('--version', action='version',
                       version='%(prog)s '+__version__)

    return parser.parse_args()

def main():

    args = get_options()

    # check mash is installed
    checkMashVersion(args.mash)

    # identify kmer properties
    minkmer = 9
    maxkmer = 29
    stepSize = 4
    if args.k_step is not None and args.k_step >= 2:
        stepSize = args.k_step
    if args.min_k is not None and args.min_k > minkmer:
        minkmer = int(args.min_k)
    if args.max_k is not None and args.max_k < maxkmer:
        maxkmer = int(args.max_k)
    if minkmer >= maxkmer or minkmer < 9 or maxkmer > 31:
        sys.stderr.write("Minimum kmer size " + minkmer + " must be smaller than maximum kmer size " +
                         maxkmer + "; range must be between 9 and 31\n")
        sys.exit(1)

    kmers = np.arange(minkmer, maxkmer + 1, stepSize)

    # define sketch sizes, store in hash in case on day
    # different kmers get different hash sizes
    sketch_sizes = {}
    if args.sketch_size >= 100 and args.sketch_size <= 10**6:
        for k in kmers:
            sketch_sizes[k] = args.sketch_size
    else:
        sys.stderr.write("Sketch size should be between 100 and 10^6\n")
        sys.exit(1)

    # check on file paths and whether files will be overwritten
    # confusing to overwrite command line parameter
    #if not args.full_db and not (args.create_db or args.easy_run or args.assign_query):
    #    args.overwrite = True
    if args.output is not None and args.output.endswith('/'):
        args.output = args.output[:-1]
    if args.ref_db is not None and args.ref_db.endswith('/'):
        args.ref_db = args.ref_db[:-1]

    # run according to mode
    sys.stderr.write("PopPUNK (POPulation Partitioning Using Nucleotide Kmers)\n")

    # database construction
    if args.create_db or args.easy_run:
        if args.create_db:
            sys.stderr.write("Mode: Building new database from input sequences\n")
        elif args.easy_run:
            sys.stderr.write("Mode: Creating clusters from assemblies (create_db & fit_model)\n")
        if args.r_files is not None:
            createDatabaseDir(args.output, kmers)
            constructDatabase(args.r_files, kmers, sketch_sizes, args.output, args.threads, args.mash, args.overwrite)
            refList, queryList, distMat = queryDatabase(args.r_files, kmers, args.output, args.output, True,
                    args.plot_fit, args.no_stream, args.mash, args.threads)

            dists_out = args.output + "/" + args.output + ".dists"
            storePickle(refList, queryList, True, distMat, dists_out)
        else:
            sys.stderr.write("Need to provide a list of reference files with --r-files")
            sys.exit(1)

    # model fit and network construction
    # refine model also needs to run all model steps
    if args.fit_model or args.refine_model or args.easy_run:
        # Set up saved data from first step, if easy_run mode
        if args.easy_run:
            distances = dists_out
            ref_db = args.output
        else:
            if args.fit_model:
                sys.stderr.write("Mode: Fitting model to reference database\n\n")
            else:
                sys.stderr.write("Mode: Refining model fit using network properties\n\n")

            if args.distances is not None and args.ref_db is not None:
                distances = args.distances
                ref_db = args.ref_db
            else:
                sys.stderr.write("Need to provide an input set of distances with --distances "
                                 "and reference database directory with --ref-db\n\n")
                sys.exit(1)

        refList, queryList, self, distMat = readPickle(distances)
        if not self:
            sys.stderr.write("Model fit should be to a reference db made with --create-db\n")
            sys.exit(1)

        # Run refinement
        if args.refine_model:
            old_model = loadClusterFit(args.ref_db + "/" + args.ref_db + '_fit.pkl',
                                       args.ref_db + "/" + args.ref_db + '_fit.npz')
            if old_model.type == 'refine':
                sys.stderr.write("Model needs to be from --fit-model not --refine-model\n")
                sys.exit(1)

            model = RefineFit(args.output)
            assignments = model.fit(distMat, refList, old_model, args.pos_shift, args.neg_shift,
                    args.manual_start, args.indiv_refine, args.no_local, args.threads)
            model.plot(distMat)
        # Run DBSCAN model
        elif args.dbscan:
            model = DBSCANFit(args.output)
            assignments = model.fit(distMat, args.D, args.min_cluster_prop)
            model.plot()
        # Run Gaussian model
        else:
            model = BGMMFit(args.output)
            assignments = model.fit(distMat, args.K)
            model.plot(distMat, assignments)

        fit_type = 'combined'
        model.save()
        genomeNetwork = constructNetwork(refList, queryList, assignments, model.within_label)
        isolateClustering = {fit_type: printClusters(genomeNetwork, args.output + "/" + args.output)}

        # Write core and accessory based clusters, if they worked
        if model.indiv_fitted:
            indivNetworks = {}
            for dist_type, slope in zip(['core', 'accessory'], [0, 1]):
                indivAssignments = model.assign(distMat, slope)
                indivNetworks[dist_type] = constructNetwork(refList, queryList, indivAssignments, model.within_label)
                isolateClustering[dist_type] = printClusters(indivNetworks[dist_type], args.output + "/" + args.output + "_" + dist_type)
                nx.write_gpickle(indivNetworks[dist_type], args.output + "/" + args.output + "_" + dist_type + '_graph.gpickle')
            if args.core_only:
                fit_type = 'core'
                genomeNetwork = indivNetworks['core']
            elif args.accessory_only:
                fit_type = 'accessory'
                genomeNetwork = indivNetworks['accessory']

        # generate outputs for microreact if asked
        if args.microreact:
            outputsForMicroreact(refList, distMat, isolateClustering, args.perplexity,
                    args.output, args.info_csv, args.rapidnj, overwrite=args.overwrite)
        # generate outputs for cytoscape if asked
        if args.cytoscape:
            outputsForCytoscape(genomeNetwork, isolateClustering, args.output, args.info_csv)
        # extract limited references from clique by default
        if not args.full_db:
            newReferencesNames, newReferencesFile = extractReferences(genomeNetwork, args.output)
            genomeNetwork.remove_nodes_from(set(refList).difference(newReferencesNames))

            # Read previous database
            kmers, sketch_sizes = readMashDBParams(ref_db, kmers, sketch_sizes)
            constructDatabase(newReferencesFile, kmers, sketch_sizes, args.output, args.threads,
                              args.mash, True) # overwrite old db

        nx.write_gpickle(genomeNetwork, args.output + "/" + args.output + '_graph.gpickle')

    elif args.assign_query:
        if args.ref_db is not None and args.q_files is not None:
            sys.stderr.write("Mode: Assigning clusters of query sequences\n\n")
            self = False
            if args.ref_db == args.output:
                sys.stderr.write("--output and --ref-db must be different to "
                                 "prevent overwrite.\n")
                sys.exit(1)
            if (args.microreact or args.cytoscape) and not args.update_db:
                sys.stderr.write("--microreact and/or --cytoscape output must be "
                        "run with --update-db to calculate all needed distances\n")
                sys.exit(1)

            # Find distances to reference db
            kmers, sketch_sizes = readMashDBParams(args.ref_db, kmers, sketch_sizes)

            createDatabaseDir(args.output, kmers)
            constructDatabase(args.q_files, kmers, sketch_sizes, args.output, args.threads, args.mash, args.overwrite)
            refList, queryList, distMat = queryDatabase(args.q_files, kmers, args.ref_db, args.output, False, args.plot_fit,
                                                        args.no_stream, args.mash, args.threads)

            # Assign these distances as within or between
            model_prefix = args.ref_db
            if args.model_dir is not None:
                model_prefix = args.model_dir
            model = loadClusterFit(model_prefix + "/" + model_prefix + '_fit.pkl',
                                   model_prefix + "/" + model_prefix + '_fit.npz')

            # If a refined fit, may use just core or accessory distances
            if args.core_only and model.type == 'refine':
                model.slope = 0
                network_file = model_prefix + "/" + model_prefix + '_core_graph.gpickle'
                old_cluster_file = model_prefix + "/" + model_prefix + '_core_clusters.csv'
            elif args.accessory_only and model.type == 'refine':
                model.slope = 1
                network_file = model_prefix + "/" + model_prefix + '_accessory_graph.gpickle'
                old_cluster_file = model_prefix + "/" + model_prefix + '_accessory_clusters.csv'
            else:
                network_file = model_prefix + "/" + model_prefix + '_graph.gpickle'
                old_cluster_file = model_prefix + "/" + model_prefix + '_clusters.csv'
                if args.core_only or args.accessory_only:
                    sys.stderr.write("Can only do --core-only or --accessory-only fits from "
                                     "a refined fit. Using the combined distances.\n")

            queryAssignments = model.assign(distMat)
<<<<<<< HEAD
            old_network_file = model_prefix + "/" + model_prefix + '_graph.gpickle'
            if args.previous_clustering is not None:
                old_network_file = args.previous_clustering + "/" + args.previous_clustering + '_graph.gpickle'
            genomeNetwork = nx.read_gpickle(old_network_file)
            print("Network loaded: "+str(genomeNetwork.number_of_nodes()))
=======
            genomeNetwork = nx.read_gpickle(network_file)

>>>>>>> 236815f4
            # Assign clustering by adding to network
            ordered_queryList, query_distMat = addQueryToNetwork(refList, queryList, args.q_files,
                    genomeNetwork, kmers, queryAssignments, model, args.output, args.no_stream,
                    args.update_db, args.threads, args.mash)
<<<<<<< HEAD
            old_cluster_file = model_prefix + "/" + model_prefix + '_clusters.csv'
            if args.previous_clustering is not None:
                old_cluster_file = args.previous_clustering + "/" + args.previous_clustering + '_clusters.csv'
            isolateClustering = printClusters(genomeNetwork, args.output,
                    old_cluster_file, False)
=======
            isolateClustering = printClusters(genomeNetwork, args.output, old_cluster_file, False)
>>>>>>> 236815f4

            # update_db like no full_db
            if args.update_db:
                sys.stderr.write("Updating reference database to " + args.output + "\n")

                # Update the network + ref list
                newRepresentativesNames, newRepresentativesFile = extractReferences(genomeNetwork, args.output)
                if args.full_db is False:
                    genomeNetwork.remove_nodes_from(set(genomeNetwork.nodes).difference(newRepresentativesNames))
                nx.write_gpickle(genomeNetwork, args.output + "/" + args.output + '_graph.gpickle')

                # Update the mash database
                newQueries = set(newRepresentativesNames).intersection(queryList)
                tmpRefFile = writeTmpFile(newQueries)
                constructDatabase(tmpRefFile, kmers, sketch_sizes, args.output, args.threads, args.mash, True) # overwrite old db
                joinDBs(args.output, args.ref_db, kmers)
                os.remove(tmpRefFile)

            # generate output for microreact and Cytoscape if requested
            if args.cytoscape:
                sys.stderr.write("Writing cytoscape output\n")
                outputsForCytoscape(genomeNetwork, isolateClustering, args.output, args.info_csv, ordered_queryList)
            if args.microreact:
                sys.stderr.write("Writing microreact output\n")
                # read previous distances
                refList, refList_copy, self, ref_distMat = readPickle(args.distances)
                core_distMat, acc_distMat = outputsForMicroreact(refList, ref_distMat, isolateClustering, args.perplexity,
                     args.output, args.info_csv, args.rapidnj, ordered_queryList, distMat, query_distMat, args.overwrite)
                # write updated full distance matrix
                combined_seq, complete_distMat = translate_distMat(core_distMat, acc_distMat, refList, ordered_queryList)
                dists_out = args.output + "/" + args.output + ".dists"
                storePickle(combined_seq, combined_seq, True, complete_distMat, dists_out)

        else:
            sys.stderr.write("Need to provide both a reference database with --ref-db and "
                             "query list with --q-files\n")
            sys.exit(1)


    sys.stderr.write("\nDone\n")

if __name__ == '__main__':
    main()

    sys.exit(0)<|MERGE_RESOLUTION|>--- conflicted
+++ resolved
@@ -115,17 +115,15 @@
 
     # sequence querying
     queryingGroup = parser.add_argument_group('Database querying options')
-<<<<<<< HEAD
-    queryingGroup.add_argument('--model-dir', help='Directory containing model to use for assigning queries to clusters [default = reference database directory]', type = str)
-    queryingGroup.add_argument('--previous-clustering', help='Directory containing previous cluster definitions and network [default = use that in the directory containing the model]', type = str)
-=======
     queryingGroup.add_argument('--model-dir', help='Directory containing model to use for assigning queries '
                                                    'to clusters [default = reference database directory]', type = str)
+    queryingGroup.add_argument('--previous-clustering', help='Directory containing previous cluster definitions '
+                                                             'and network [default = use that in the directory '
+                                                             'containing the model]', type = str)
     queryingGroup.add_argument('--core-only', help='Use a core-distance only model for assigning queries '
                                               '[default = False]', default=False, action='store_true')
     queryingGroup.add_argument('--accessory-only', help='Use an accessory-distance only model for assigning queries '
                                               '[default = False]', default=False, action='store_true')
->>>>>>> 236815f4
 
     # model output
     faGroup = parser.add_argument_group('Further analysis options')
@@ -327,47 +325,39 @@
                 model_prefix = args.model_dir
             model = loadClusterFit(model_prefix + "/" + model_prefix + '_fit.pkl',
                                    model_prefix + "/" + model_prefix + '_fit.npz')
+            queryAssignments = model.assign(distMat)
+
+            # Set directories of previous fit
+            if args.previous_clusterings is not None:
+                prev_clustering = args.previous_clusterings
+            else:
+                prev_clustering = model_prefix
 
             # If a refined fit, may use just core or accessory distances
             if args.core_only and model.type == 'refine':
                 model.slope = 0
-                network_file = model_prefix + "/" + model_prefix + '_core_graph.gpickle'
+                old_network_file = model_prefix + "/" + model_prefix + '_core_graph.gpickle'
                 old_cluster_file = model_prefix + "/" + model_prefix + '_core_clusters.csv'
             elif args.accessory_only and model.type == 'refine':
                 model.slope = 1
-                network_file = model_prefix + "/" + model_prefix + '_accessory_graph.gpickle'
+                old_network_file = model_prefix + "/" + model_prefix + '_accessory_graph.gpickle'
                 old_cluster_file = model_prefix + "/" + model_prefix + '_accessory_clusters.csv'
             else:
-                network_file = model_prefix + "/" + model_prefix + '_graph.gpickle'
+                old_network_file = model_prefix + "/" + model_prefix + '_graph.gpickle'
                 old_cluster_file = model_prefix + "/" + model_prefix + '_clusters.csv'
                 if args.core_only or args.accessory_only:
                     sys.stderr.write("Can only do --core-only or --accessory-only fits from "
                                      "a refined fit. Using the combined distances.\n")
 
-            queryAssignments = model.assign(distMat)
-<<<<<<< HEAD
-            old_network_file = model_prefix + "/" + model_prefix + '_graph.gpickle'
-            if args.previous_clustering is not None:
-                old_network_file = args.previous_clustering + "/" + args.previous_clustering + '_graph.gpickle'
             genomeNetwork = nx.read_gpickle(old_network_file)
-            print("Network loaded: "+str(genomeNetwork.number_of_nodes()))
-=======
-            genomeNetwork = nx.read_gpickle(network_file)
-
->>>>>>> 236815f4
+            sys.stderr.write("Network loaded: " + str(genomeNetwork.number_of_nodes()) + "\n")
+
             # Assign clustering by adding to network
             ordered_queryList, query_distMat = addQueryToNetwork(refList, queryList, args.q_files,
                     genomeNetwork, kmers, queryAssignments, model, args.output, args.no_stream,
                     args.update_db, args.threads, args.mash)
-<<<<<<< HEAD
-            old_cluster_file = model_prefix + "/" + model_prefix + '_clusters.csv'
-            if args.previous_clustering is not None:
-                old_cluster_file = args.previous_clustering + "/" + args.previous_clustering + '_clusters.csv'
-            isolateClustering = printClusters(genomeNetwork, args.output,
-                    old_cluster_file, False)
-=======
+
             isolateClustering = printClusters(genomeNetwork, args.output, old_cluster_file, False)
->>>>>>> 236815f4
 
             # update_db like no full_db
             if args.update_db:
