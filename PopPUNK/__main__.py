--- conflicted
+++ resolved
@@ -236,8 +236,8 @@
                 sys.exit(1)
 
             model = RefineFit(args.output)
-            assignments = model.fit(distMat, refList, old_model, args.pos_shift, args.neg_shift, args.manual_start,
-                    args.no_local, args.threads)
+            assignments = model.fit(distMat, refList, old_model, args.pos_shift, args.neg_shift,
+                    args.manual_start, args.no_local, args.threads)
             model.plot(distMat)
         # Run DBSCAN model
         elif args.dbscan:
@@ -257,7 +257,7 @@
         # generate outputs for microreact if asked
         if args.microreact:
             outputsForMicroreact(refList, distMat, isolateClustering, args.perplexity,
-                    args.output, args.info_csv, args.rapidnj, args.overwrite)
+                    args.output, args.info_csv, args.rapidnj, overwrite=args.overwrite)
         # generate outputs for cytoscape if asked
         if args.cytoscape:
             outputsForCytoscape(genomeNetwork, isolateClustering, args.output, args.info_csv)
@@ -268,7 +268,8 @@
 
             # Read previous database
             kmers, sketch_sizes = readMashDBParams(ref_db, kmers, sketch_sizes)
-            constructDatabase(newReferencesFile, kmers, sketch_sizes, args.output, args.threads, args.mash, True) # overwrite old db
+            constructDatabase(newReferencesFile, kmers, sketch_sizes, args.output, args.threads,
+                              args.mash, True) # overwrite old db
 
         printQueryOutput(refList, queryList, distMat, args.output, self)
         nx.write_gpickle(genomeNetwork, args.output + "/" + args.output + '_graph.gpickle')
@@ -280,6 +281,11 @@
             if args.ref_db == args.output:
                 sys.stderr.write("--output and --ref-db must be different to "
                                  "prevent overwrite.\n")
+                sys.exit(1)
+            if (args.microreact or args.cytoscape) and not args.update_db:
+                sys.stderr.write("--microreact and/or --cytoscape output must be "
+                        "run with --update-db to calculate all needed distances\n")
+                sys.exit(1)
 
             # Find distances to reference db
             kmers, sketch_sizes = readMashDBParams(args.ref_db, kmers, sketch_sizes)
@@ -289,7 +295,7 @@
             refList, queryList, distMat = queryDatabase(args.q_files, kmers, args.ref_db, args.output, False, args.plot_fit,
                                                         args.no_stream, args.mash, args.threads)
             printQueryOutput(refList, queryList, distMat, args.output, self)
-            
+
             # Assign these distances as within or between
             model_prefix = args.ref_db
             if args.model_dir is not None:
@@ -300,17 +306,11 @@
             genomeNetwork = nx.read_gpickle(model_prefix + "/" + model_prefix + '_graph.gpickle')
 
             # Assign clustering by adding to network
-<<<<<<< HEAD
-            ordered_queryList, query_distMat = addQueryToNetwork(refList, queryList, genomeNetwork, kmers,
-                    queryAssignments, model, args.ref_db, args.threads, args.mash, args.quick_query)
-            isolateClustering, newRefs = printClusters(genomeNetwork, args.output,
-                    model_prefix + "/" + model_prefix + '_clusters.csv', False, args.quick_query)
-=======
-            addQueryToNetwork(refList, queryList, args.q_files, genomeNetwork, kmers, queryAssignments,
-                    model, args.output, args.no_stream, args.update_db, args.threads, args.mash)
+            ordered_queryList, query_distMat = addQueryToNetwork(refList, queryList, args.q_files,
+                    genomeNetwork, kmers, queryAssignments, model, args.output, args.no_stream,
+                    args.update_db, args.threads, args.mash)
             isolateClustering = printClusters(genomeNetwork, args.output,
                     model_prefix + "/" + model_prefix + '_clusters.csv', False)
->>>>>>> b98bf388
 
             # update_db like no full_db
             if args.update_db:
@@ -328,14 +328,12 @@
                 joinDBs(args.output, args.ref_db, kmers)
                 os.remove(tmpRefFile)
 
-            # generate output for Cytoscape if requested
+            # generate output for microreact and Cytoscape if requested
             if args.cytoscape:
-                if args.quick_query:
-                    sys.stderr.write("Cytoscape network will be incomplete due to '--quick-query' mode")
+                sys.stderr.write("Writing cytoscape output\n")
                 outputsForCytoscape(genomeNetwork, isolateClustering, args.output, args.info_csv, ordered_queryList)
             if args.microreact:
-                if args.quick_query or args.distances is None:
-                    sys.stderr.write("Need to load reference database distances with --distances and calculate all within-query distances by omitting '--quick-query'")
+                sys.stderr.write("Writing microreact output\n")
                 # read previous distances
                 refList, refList_copy, self, ref_distMat = readPickle(args.distances)
                 core_distMat, acc_distMat = outputsForMicroreact(refList, ref_distMat, isolateClustering, args.perplexity,
