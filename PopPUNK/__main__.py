#!/usr/bin/env python
# vim: set fileencoding=<utf-8> :
# Copyright 2018-2020 John Lees and Nick Croucher

# universal
import os
import sys
# additional
import numpy as np
import subprocess
from collections import defaultdict

# Try to import sketchlib
try:
    import pp_sketchlib
except ImportError as e:
    sys.stderr.write("Sketchlib backend not available\n")
    sys.exit(1)

import poppunk_refine
import h5py

# import poppunk package
from .__init__ import __version__

# globals
accepted_weights_types = ["core", "accessory", "euclidean"]

#******************************#
#*                            *#
#* Command line parsing       *#
#*                            *#
#******************************#
def get_options():

    import argparse

    parser = argparse.ArgumentParser(description='PopPUNK (POPulation Partitioning Using Nucleotide Kmers)',
                                     prog='poppunk')

    modeGroup = parser.add_argument_group('Mode of operation')
    mode = modeGroup.add_mutually_exclusive_group(required=True)
    mode.add_argument('--create-db',
            help='Create pairwise distances database between reference sequences',
            default=False,
            action='store_true')
    mode.add_argument('--fit-model',
            help='Fit a mixture model to a reference database',
            choices=['bgmm', 'dbscan', 'refine', 'lineage', 'threshold'],
            default = False)
    mode.add_argument('--use-model',
            help='Apply a fitted model to a reference database to restore database files',
            default=False,
            action='store_true')

    # input options
    iGroup = parser.add_argument_group('Input files')
    iGroup.add_argument('--ref-db',type = str, help='Location of built reference database')
    iGroup.add_argument('--r-files', help='File listing reference input assemblies')
    iGroup.add_argument('--distances', help='Prefix of input pickle of pre-calculated distances')
    iGroup.add_argument('--external-clustering', help='File with cluster definitions or other labels '
                                                      'generated with any other method.', default=None)

    # output options
    oGroup = parser.add_argument_group('Output options')
    oGroup.add_argument('--output', help='Prefix for output files')
    oGroup.add_argument('--plot-fit', help='Create this many plots of some fits relating k-mer to core/accessory distances '
                                            '[default = 0]', default=0, type=int)
    oGroup.add_argument('--overwrite', help='Overwrite any existing database files', default=False, action='store_true')
    oGroup.add_argument('--graph-weights', help='Save within-strain Euclidean distances into the graph', default=False, action='store_true')

    # comparison metrics
    kmerGroup = parser.add_argument_group('Create DB options')
    kmerGroup.add_argument('--min-k', default = 13, type=int, help='Minimum kmer length [default = 13]')
    kmerGroup.add_argument('--max-k', default = 29, type=int, help='Maximum kmer length [default = 29]')
    kmerGroup.add_argument('--k-step', default = 4, type=int, help='K-mer step size [default = 4]')
    kmerGroup.add_argument('--sketch-size', default=10000, type=int, help='Kmer sketch size [default = 10000]')
    kmerGroup.add_argument('--codon-phased', default=False, action='store_true',
                            help='Used codon phased seeds X--X--X [default = False]')
    kmerGroup.add_argument('--min-kmer-count', default=0, type=int, help='Minimum k-mer count when using reads as input [default = 0]')
    kmerGroup.add_argument('--exact-count', default=False, action='store_true',
                           help='Use the exact k-mer counter with reads '
                                '[default = use countmin counter]')
    kmerGroup.add_argument('--strand-preserved', default=False, action='store_true',
                           help='Treat input as being on the same strand, and ignore reverse complement '
                                'k-mers [default = use canonical k-mers]')

    # qc options
    qcGroup = parser.add_argument_group('Quality control options')
    qcGroup.add_argument('--qc-filter', help='Behaviour following sequence QC step: "stop" [default], "prune"'
                                                ' (analyse data passing QC), or "continue" (analyse all data)',
                                                default='stop', type = str, choices=['stop', 'prune', 'continue'])
    qcGroup.add_argument('--retain-failures', help='Retain sketches of genomes that do not pass QC filters in '
                                                'separate database [default = False]', default=False, action='store_true')
    qcGroup.add_argument('--max-a-dist', help='Maximum accessory distance to permit [default = 0.5]',
                                                default = 0.5, type = float)
    qcGroup.add_argument('--max-pi-dist', help='Maximum core distance to permit [default = 0.5]',
                                                default = 0.5, type = float)
    qcGroup.add_argument('--reference-isolate', help='Isolate from which distances can be calculated for pruning [default = None]',
                                                default = None, type = str)
    qcGroup.add_argument('--length-sigma', help='Number of standard deviations of length distribution beyond '
                                                'which sequences will be excluded [default = 5]', default = 5, type = int)
    qcGroup.add_argument('--length-range', help='Allowed length range, outside of which sequences will be excluded '
                                                '[two values needed - lower and upper bounds]', default=[None,None],
                                                type = int, nargs = 2)
    qcGroup.add_argument('--prop-n', help='Threshold ambiguous base proportion above which sequences will be excluded'
                                                ' [default = 0.1]', default = 0.1,
                                                type = float)
    qcGroup.add_argument('--upper-n', help='Threshold ambiguous base count above which sequences will be excluded',
                                                default=None, type = int)

    # model fitting
    modelGroup = parser.add_argument_group('Model fit options')
    modelGroup.add_argument('--K', help='Maximum number of mixture components [default = 2]', type=int, default=2)
    modelGroup.add_argument('--D', help='Maximum number of clusters in DBSCAN fitting [default = 100]', type=int, default=100)
    modelGroup.add_argument('--min-cluster-prop', help='Minimum proportion of points in a cluster '
                                                        'in DBSCAN fitting [default = 0.0001]', type=float, default=0.0001)
    modelGroup.add_argument('--threshold', help='Cutoff if using --fit-model threshold', type=float)

    # model refinement
    refinementGroup = parser.add_argument_group('Refine model options')
    refinementGroup.add_argument('--pos-shift', help='Maximum amount to move the boundary away from origin [default = to between-strain mean]',
            type=float, default = None)
    refinementGroup.add_argument('--neg-shift', help='Maximum amount to move the boundary towards the origin [default = to within-strain mean]',
            type=float, default = None)
    refinementGroup.add_argument('--manual-start', help='A file containing information for a start point. '
            'See documentation for help.', default=None)
    refinementGroup.add_argument('--no-local', help='Do not perform the local optimization step (speed up on very large datasets)',
            default=False, action='store_true')
    refinementGroup.add_argument('--model-dir', help='Directory containing model to use for assigning queries '
                                                   'to clusters [default = reference database directory]', type = str)
    refinementGroup.add_argument('--score-idx',
            help='Index of score to use [default = 0]',
            type=int, default = 0, choices=[0, 1, 2])
    refineMode = refinementGroup.add_mutually_exclusive_group()
    refineMode.add_argument('--unconstrained',
            help='Optimise both boundary gradient and intercept',
            default=False, action='store_true')
    refineMode.add_argument('--indiv-refine', help='Also run refinement for core and accessory individually',
            choices=['both', 'core', 'accessory'], default=False)

    # lineage clustering within strains
    lineagesGroup = parser.add_argument_group('Lineage analysis options')
    lineagesGroup.add_argument('--ranks',
                                help='Comma separated list of ranks used in lineage clustering [default = 1,2,3]',
                                type = str,
                                default = "1,2,3")
    lineagesGroup.add_argument('--use-accessory',
                                help='Use accessory distances for lineage definitions [default = use core distances]',
                                action = 'store_true',
                                default = False)

    # processing
    other = parser.add_argument_group('Other options')
    other.add_argument('--threads', default=1, type=int, help='Number of threads to use [default = 1]')
    other.add_argument('--gpu-sketch', default=False, action='store_true', help='Use a GPU when calculating sketches (read data only) [default = False]')
    other.add_argument('--gpu-dist', default=False, action='store_true', help='Use a GPU when calculating distances [default = False]')
    other.add_argument('--gpu-graph', default=False, action='store_true', help='Use a GPU when calculating networks [default = False]')
    other.add_argument('--deviceid', default=0, type=int, help='CUDA device ID, if using GPU [default = 0]')

    other.add_argument('--version', action='version',
                       version='%(prog)s '+__version__)


    # combine
    args = parser.parse_args()

    # ensure directories do not have trailing forward slash
    for arg in [args.ref_db, args.model_dir, args.output]:
        if arg is not None:
            arg = arg.rstrip('\\')

    return args

def main():
    """Main function. Parses cmd line args and runs in the specified mode.
    """

    #******************************#
    #*                            *#
    #* Check command options      *#
    #*                            *#
    #******************************#
    if sys.version_info[0] < 3:
        sys.stderr.write('PopPUNK requires python version 3 or above\n')
        sys.exit(1)

    args = get_options()

    # Imports are here because graph tool is very slow to load
    from .models import loadClusterFit, ClusterFit, BGMMFit, DBSCANFit, RefineFit, LineageFit
    from .sketchlib import checkSketchlibLibrary
    from .sketchlib import removeFromDB

    from .network import constructNetwork
    from .network import extractReferences
    from .network import printClusters
    from .network import get_vertex_list
    from .network import save_network

    from .plot import writeClusterCsv
    from .plot import plot_scatter

    from .prune_db import prune_distance_matrix

    from .utils import setGtThreads
    from .utils import setupDBFuncs
    from .utils import storePickle
    from .utils import readPickle
    from .utils import qcDistMat
    from .utils import createOverallLineage

    # check kmer properties
    if args.min_k >= args.max_k:
        sys.stderr.write("Minimum kmer size " + str(args.min_k) + " must be smaller than maximum kmer size\n")
        sys.exit(1)
    elif args.k_step < 1:
        sys.stderr.write("Kmer size step must be at least one\n")
        sys.exit(1)
    elif args.min_k < 3:
        sys.stderr.write("Min k-mer length must be 3 or higher\n")
        sys.exit(1)
    kmers = np.arange(args.min_k, args.max_k + 1, args.k_step)

    # Dict of QC options for passing to database construction and querying functions
    qc_dict = {
        'run_qc': args.create_db,
        'qc_filter': args.qc_filter,
        'retain_failures': args.retain_failures,
        'length_sigma': args.length_sigma,
        'length_range': args.length_range,
        'prop_n': args.prop_n,
        'upper_n': args.upper_n
    }

    # Dict of DB access functions
    dbFuncs = setupDBFuncs(args, args.min_kmer_count, qc_dict)
    createDatabaseDir = dbFuncs['createDatabaseDir']
    constructDatabase = dbFuncs['constructDatabase']
    queryDatabase = dbFuncs['queryDatabase']

    # define sketch sizes, store in hash in case one day
    # different kmers get different hash sizes
    sketch_sizes = {}
    if args.sketch_size >= 100 and args.sketch_size <= 10**6:
        for k in kmers:
            sketch_sizes[k] = args.sketch_size
    else:
        sys.stderr.write("Sketch size should be between 100 and 10^6\n")
        sys.exit(1)
    # for sketchlib, only supporting a single sketch size
    sketch_sizes = int(round(max(sketch_sizes.values())/64))

    # if a length range is specified, check it makes sense
    if args.length_range[0] is not None:
        if args.length_range[0] >= args.length_range[1]:
            sys.stderr.write('Ensure the specified length range is space-separated argument of'
                             ' length 2, with the lower value first\n')
            sys.exit(1)

    # check if working with lineages
    if args.fit_model == 'lineage':
        rank_list = sorted([int(x) for x in args.ranks.split(',')])
        if int(min(rank_list)) == 0:
            sys.stderr.write("Ranks must be >= 1\n")
        if max(rank_list) > 100:
            sys.stderr.write("WARNING: Ranks should be small non-zero integers for sensible lineage results\n")

    # run according to mode
    sys.stderr.write("PopPUNK (POPulation Partitioning Using Nucleotide Kmers)\n")
    sys.stderr.write("\t(with backend: " + dbFuncs['backend'] + " v" + dbFuncs['backend_version'] + "\n")
    sys.stderr.write("\t sketchlib: " + checkSketchlibLibrary() + ")\n")

    # Check on parallelisation of graph-tools
    setGtThreads(args.threads)

    #******************************#
    #*                            *#
    #* Create database            *#
    #*                            *#
    #******************************#
    if args.create_db:
        sys.stderr.write("Mode: Building new database from input sequences\n")
        if args.r_files is None or args.output is None:
            sys.stderr.write("--create-db requires --r-files and --output")
            sys.exit(1)

        # generate sketches and QC sequences
        createDatabaseDir(args.output, kmers)
        seq_names_passing = \
            constructDatabase(
                args.r_files,
                kmers,
                sketch_sizes,
                args.output,
                args.threads,
                args.overwrite,
                codon_phased = args.codon_phased,
                calc_random = True)

        distMat = queryDatabase(rNames = seq_names_passing,
                                qNames = seq_names_passing,
                                dbPrefix = args.output,
                                queryPrefix = args.output,
                                klist = kmers,
                                self = True,
                                number_plot_fits = args.plot_fit,
                                threads = args.threads)
        names_to_remove = qcDistMat(distMat,
                                seq_names_passing,
                                seq_names_passing,
                                args.max_pi_dist,
                                args.max_a_dist,
                                args.reference_isolate)
        
        # prune based on distance from reference if provided
        if args.reference_isolate is not None and len(names_to_remove) > 0 and args.qc_filter == "prune":
            # Remove sketches
            db_name = args.output + '/' + os.path.basename(args.output) + '.h5'
            filtered_db_name = args.output + '/' + 'filtered.' + os.path.basename(args.output) + '.h5'
            removeFromDB(db_name,
                         filtered_db_name,
                         names_to_remove,
                         full_names = True)
            os.rename(filtered_db_name, db_name)
            # Remove from distance matrix
            prune_distance_matrix(seq_names_passing,
                                    names_to_remove,
                                    distMat,
                                    args.output + "/" + os.path.basename(args.output) + ".dists")
            # Remove from reflist
            seq_names_passing = [seq_names_passing.remove(x) for x in names_to_remove]
            sys.stderr.write("Successfully removed from the database: " + str(names_to_remove))
        else:
            # Save results
            dists_out = args.output + "/" + os.path.basename(args.output) + ".dists"
            storePickle(seq_names_passing, seq_names_passing, True, distMat, dists_out)

        # Plot results
        plot_scatter(distMat,
                     args.output + "/" + os.path.basename(args.output) + "_distanceDistribution",
                     args.output + " distances")

    #******************************#
    #*                            *#
    #* model fit and network      *#
    #* construction               *#
    #*                            *#
    #******************************#
    # refine model also needs to run all model steps
    if args.fit_model or args.use_model:
        if args.fit_model:
            sys.stderr.write("Mode: Fitting " + args.fit_model + \
                             " model to reference database\n\n")
        elif args.use_model:
            sys.stderr.write("Mode: Using previous model with a reference database\n\n")

        # Check and set required parameters
        if args.ref_db is None:
            sys.stderr.write("Need to provide --ref-db where .h5 and .dists from "
                             "--create-db mode were output")
        if args.distances is None:
            distances = args.ref_db + "/" + os.path.basename(args.ref_db) + ".dists"
        else:
            distances = args.distances
        if args.output is None:
            output = args.ref_db
        else:
            output = args.output

        # Set up variables for using previous models
        if args.fit_model == "refine" or args.use_model:
            model_prefix = args.ref_db
            if args.model_dir is not None:
                model_prefix = args.model_dir
            model = loadClusterFit(model_prefix + "/" + os.path.basename(model_prefix) + '_fit.pkl',
                                   model_prefix + "/" + os.path.basename(model_prefix) + '_fit.npz',
                                   output)
            model.set_threads(args.threads)
            sys.stderr.write("Loaded previous model of type: " + model.type + "\n")
            if args.fit_model == "refine" and args.manual_start == None \
                and model.type != 'bgmm' and model.type != 'dbscan':
                sys.stderr.write("Model needs to be from BGMM or DBSCAN to refine\n")
                sys.exit(1)

        # Load the distances
        refList, queryList, self, distMat = readPickle(distances, enforce_self=True)
        if qcDistMat(distMat, refList, queryList, args.max_pi_dist, args.max_a_dist) == False \
                and args.qc_filter == "stop":
            sys.stderr.write("Distances failed quality control (change QC options to run anyway)\n")
            sys.exit(1)

        #******************************#
        #*                            *#
        #* model fit                  *#
        #*                            *#
        #******************************#
        # Run selected model here, or if easy run DBSCAN followed by refinement
        if args.fit_model:
            # Run DBSCAN model
            if args.fit_model == "dbscan":
                model = DBSCANFit(output)
                model.set_threads(args.threads)
                assignments = model.fit(distMat, args.D, args.min_cluster_prop)
                model.plot()
            # Run Gaussian model
            elif args.fit_model == "bgmm":
                model = BGMMFit(output)
                model.set_threads(args.threads)
                assignments = model.fit(distMat, args.K)
                model.plot(distMat, assignments)
            elif args.fit_model == "refine":
                new_model = RefineFit(output)
                model.set_threads(args.threads)
                assignments = new_model.fit(distMat, refList, model,
                                            args.pos_shift, args.neg_shift,
                                            args.manual_start,
                                            args.indiv_refine,
                                            args.unconstrained,
                                            args.score_idx,
<<<<<<< HEAD
                                            args.no_local,
                                            args.threads,
                                            args.gpu_graph)
=======
                                            args.no_local)
>>>>>>> 19a000ba
                new_model.plot(distMat)
                model = new_model
            elif args.fit_model == "threshold":
                new_model = RefineFit(output)
                new_model.set_threads(args.threads)
                assignments = new_model.apply_threshold(distMat,
                                                        args.threshold)
                new_model.plot(distMat)
                model = new_model
            elif args.fit_model == "lineage":
                # run lineage clustering. Sparsity & low rank should keep memory
                # usage of dict reasonable
                model = LineageFit(output, rank_list)
                model.set_threads(args.threads)
                model.fit(distMat, args.use_accessory)
                model.plot(distMat)

                assignments = {}
                for rank in rank_list:
                    assignments[rank] = \
                        model.assign(int(rank))

            # save model
            model.save()

        # use model
        else:
            assignments = model.assign(distMat)

        #******************************#
        #*                            *#
        #* network construction       *#
        #*                            *#
        #******************************#
        if model.type != "lineage":
            if args.graph_weights:
                weights = distMat
            else:
                weights = None
            genomeNetwork = \
                constructNetwork(refList,
                                 queryList,
                                 assignments,
                                 model.within_label,
                                 weights = weights,
                                 use_gpu = args.gpu_graph)
        else:
            # Lineage fit requires some iteration
            indivNetworks = {}
            lineage_clusters = defaultdict(dict)
            for rank in sorted(rank_list):
                sys.stderr.write("Network for rank " + str(rank) + "\n")
                if args.graph_weights:
                    weights = model.edge_weights(rank)
                else:
                    weights = None
                indivNetworks[rank] = constructNetwork(
                                        refList,
                                        refList,
                                        assignments[rank],
                                        0,
                                        edge_list = True,
                                        weights = weights,
                                        use_gpu = args.gpu_graph
                                       )
                lineage_clusters[rank] = \
                    printClusters(indivNetworks[rank],
                                  refList,
                                  printCSV = False,
                                  use_gpu = args.gpu_graph)

            # print output of each rank as CSV
            overall_lineage = createOverallLineage(rank_list, lineage_clusters)
            writeClusterCsv(output + "/" + \
                os.path.basename(output) + '_lineages.csv',
                refList,
                refList,
                overall_lineage,
                output_format = 'phandango',
                epiCsv = None,
                suffix = '_Lineage')
            genomeNetwork = indivNetworks[min(rank_list)]

        # Ensure all in dists are in final network
        vertex_list = set(get_vertex_list(genomeNetwork, use_gpu = args.gpu_graph))
        networkMissing = set(set(range(len(refList))).difference(vertex_list))
        if len(networkMissing) > 0:
            missing_isolates = [refList[m] for m in networkMissing]
            sys.stderr.write("WARNING: Samples " + ", ".join(missing_isolates) + " are missing from the final network\n")
            sys.stderr.write("These correspond to indices " + ", ".join(map(str,networkMissing)) + "\n")

        fit_type = model.type
        isolateClustering = {fit_type: printClusters(genomeNetwork,
                                                     refList,
                                                     output + "/" + os.path.basename(output),
                                                     externalClusterCSV = args.external_clustering,
                                                     use_gpu = args.gpu_graph)}

        # Write core and accessory based clusters, if they worked
        if model.indiv_fitted:
            indivNetworks = {}
            for dist_type, slope in zip(['core', 'accessory'], [0, 1]):
                indivAssignments = model.assign(distMat, slope)
                indivNetworks[dist_type] = \
                    constructNetwork(refList,
                                     queryList,
                                     indivAssignments,
                                     model.within_label)
                isolateClustering[dist_type] = \
                    printClusters(indivNetworks[dist_type],
                                  refList,
                                  output + "/" + os.path.basename(output) + "_" + dist_type,
                                  externalClusterCSV = args.external_clustering)
                indivNetworks[dist_type].save(
                    output + "/" + os.path.basename(output) + \
                    "_" + dist_type + '_graph.gt', fmt = 'gt')

            if args.indiv_refine == 'core':
                fit_type = 'core'
                genomeNetwork = indivNetworks['core']
            elif args.indiv_refine == 'accessory':
                fit_type = 'accessory'
                genomeNetwork = indivNetworks['accessory']

        save_network(genomeNetwork, prefix = output, suffix = "graph", use_gpu = args.gpu_graph)

        #******************************#
        #*                            *#
        #* clique pruning             *#
        #*                            *#
        #******************************#
        # extract limited references from clique by default
        # (this no longer loses information and should generally be kept on)
        if model.type != "lineage":
            newReferencesIndices, newReferencesNames, newReferencesFile, genomeNetwork = \
                extractReferences(genomeNetwork,
                                    refList,
                                    output,
                                    threads = args.threads,
                                    use_gpu = args.gpu_graph)
            nodes_to_remove = set(range(len(refList))).difference(newReferencesIndices)
            names_to_remove = [refList[n] for n in nodes_to_remove]

            if (len(names_to_remove) > 0):
                # Save reference distances
                prune_distance_matrix(refList, names_to_remove, distMat,
                                      output + "/" + os.path.basename(output) + ".refs.dists")
                # Save reference network
                save_network(genomeNetwork, prefix = output, suffix = ".refs_graph",
                            use_gpu = args.gpu_graph)
                removeFromDB(args.ref_db, output, names_to_remove)
                os.rename(output + "/" + os.path.basename(output) + ".tmp.h5",
                          output + "/" + os.path.basename(output) + ".refs.h5")

    sys.stderr.write("\nDone\n")

if __name__ == '__main__':
    main()

    sys.exit(0)<|MERGE_RESOLUTION|>--- conflicted
+++ resolved
@@ -418,13 +418,9 @@
                                             args.indiv_refine,
                                             args.unconstrained,
                                             args.score_idx,
-<<<<<<< HEAD
                                             args.no_local,
                                             args.threads,
                                             args.gpu_graph)
-=======
-                                            args.no_local)
->>>>>>> 19a000ba
                 new_model.plot(distMat)
                 model = new_model
             elif args.fit_model == "threshold":
