#!/usr/bin/env python
# Copyright 2018 John Lees and Nick Croucher

# universal
import os
import sys
# additional
import numpy as np
import subprocess

# import poppunk package
from .__init__ import __version__

from .mash import createDatabaseDir
from .mash import storePickle
from .mash import readPickle
from .mash import constructDatabase
from .mash import queryDatabase
from .mash import printQueryOutput
from .mash import assignQueriesToClusters
from .mash import getKmersFromReferenceDatabase
from .mash import getSketchSize

from .bgmm import fit2dMultiGaussian
from .bgmm import assignQuery
from .bgmm import findWithinLabel

from .network import constructNetwork
from .network import extractReferences
from .network import findQueryLinksToNetwork
from .network import updateDatabase
from .network import updateClustering
from .network import printClusters

from .plot import outputsForMicroreact

#################
# run main code #
#################

# command line parsing
def get_options():

    import argparse

    parser = argparse.ArgumentParser(description='PopPUNK (POPulation Partitioning Using Nucleotide Kmers)',
                                     prog='PopPUNK')

    modeGroup = parser.add_argument_group('Mode of operation')
    mode = modeGroup.add_mutually_exclusive_group(required=True)
    mode.add_argument('--create-db',
            help='Create pairwise distances database between reference sequences',
            default=False,
            action='store_true')
    mode.add_argument('--fit-model',
            help='Fit a mixture model to a reference database',
            default=False,
            action='store_true')
    mode.add_argument('--create-query-db',
            help='Create distances between query sequences and a reference database',
            default=False,
            action='store_true')
    mode.add_argument('--assign-query',
            help='Assign the cluster of query sequences without re-running the whole mixture model',
            default=False,
            action='store_true')

    # input options
    iGroup = parser.add_argument_group('Input files')
    iGroup.add_argument('--ref-db',type = str, help='Location of built reference database')
    iGroup.add_argument('--r-files', help='File listing reference input assemblies')
    iGroup.add_argument('--q-files', help='File listing query input assemblies')
    iGroup.add_argument('--distances', help='Prefix of input pickle of pre-calculated distances')

    # output options
    oGroup = parser.add_argument_group('Output options')
    oGroup.add_argument('--output', required=True, help='Prefix for output files (required)')
    oGroup.add_argument('--save-distances', help='Store pickle of calculated distances for query sequences',
                                            default=False, action='store_true')
    oGroup.add_argument('--plot-fit', help='Create this many plots of some fits relating k-mer to core/accessory distances'
                                            '[default = 0]', default=0, type=int)
    oGroup.add_argument('--microreact', help='Generate output files for microreact', default=False, action='store_true')
    oGroup.add_argument('--full-db', help='Keep full reference database, not just representatives', default=False, action='store_true')
    oGroup.add_argument('--update-db', help='Update reference database with query sequences', default=False, action='store_true')
    oGroup.add_argument('--overwrite', help='Overwrite any existing database files', default=False, action='store_true')

    # comparison metrics
    kmerGroup = parser.add_argument_group('Kmer comparison options')
    kmerGroup.add_argument('--min-k', default = 9, type=int, help='Minimum kmer length [default = 9]')
    kmerGroup.add_argument('--max-k', default = 29, type=int, help='Maximum kmer length [default = 29]')
    kmerGroup.add_argument('--k-step', default = 4, type=int, help='K-mer step size [default = 4]')
    kmerGroup.add_argument('--sketch-size', default=10000, type=int, help='Kmer sketch size [default = 10000]')

    modelGroup = parser.add_argument_group('Mixture model options')
    modelGroup.add_argument('--priors', help='File specifying model priors. See documentation for help', default=None)
    modelGroup.add_argument('--dpgmm', help='Use EM rather than ADVI to fit the mixture model', default=False, action='store_true')
    modelGroup.add_argument('--K', help='Maximum number of mixture components (--dpgmm only) [default = 2]', type=int, default=2)

    mrGroup = parser.add_argument_group('Microreact options')
    mrGroup.add_argument('--perplexity', type=float, default = 5.0,
                         help='Perplexity used to calculate t-SNE projection (with --microreact) [default=5.0]')
    mrGroup.add_argument('--m-csv',
                     help='Epidemiological information CSV formatted for microreact (with --microreact)')


    other = parser.add_argument_group('Other options')
    other.add_argument('--mash', default='mash', help='Location of mash executable')
    other.add_argument('--threads', default=1, type=int, help='Number of threads to use during database querying [default = 1]')

    other.add_argument('--version', action='version',
                       version='%(prog)s '+__version__)

    return parser.parse_args()

def main():

    args = get_options()

    # check mash is installed
    p = subprocess.Popen([args.mash + ' --version'], shell=True, stdout=subprocess.PIPE)
    version = 0
    for line in iter(p.stdout.readline, ''):
        if line != '':
            version = line.rstrip().decode().split(".")[0]
            break
    if not version.isdigit() or int(version) < 2:
        sys.stderr.write("Need mash v2 or higher\n")
        sys.exit(0)

    # identify kmer properties
    minkmer = 9
    maxkmer = 29
    stepSize = 4
    if args.k_step is not None and args.k_step >= 2:
        stepSize = args.k_step
    if args.min_k is not None and args.min_k > minkmer:
        minkmer = int(args.min_k)
    if args.max_k is not None and args.max_k < maxkmer:
        maxkmer = int(args.max_k)
    if minkmer >= maxkmer or minkmer < 9 or maxkmer > 31:
        sys.stderr.write("Minimum kmer size " + minkmer + " must be smaller than maximum kmer size " +
                         maxkmer + "; range must be between 9 and 31\n")
        sys.exit(1)

    kmers = np.arange(minkmer, maxkmer + 1, stepSize)

    # define sketch sizes, store in hash in case on day
    # different kmers get different hash sizes
    sketch_sizes = {}
    if args.sketch_size >= 100 and args.sketch_size <= 10**6:
        for k in kmers:
            sketch_sizes[k] = args.sketch_size
    else:
        sys.stderr.write("Sketch size should be between 100 and 10^6\n")
        sys.exit(1)

    # check on file paths and whether files will be appropriate overwritten
    if not args.full_db:
        args.overwrite = True
    if args.output is not None and args.output.endswith('/'):
        args.output = args.output[:-1]
    if args.ref_db is not None and args.ref_db.endswith('/'):
        args.ref_db = args.ref_db[:-1]

    # run according to mode
    sys.stderr.write("PopPUNK (POPulation Partitioning Using Nucleotide Kmers)\n")

    # database construction
    if args.create_db:
        sys.stderr.write("Mode: Building new database from input sequences\n")
        if args.r_files is not None:
            createDatabaseDir(args.output, kmers)
            constructDatabase(args.r_files, kmers, sketch_sizes, args.output, args.threads, args.mash, args.overwrite)
            refList, queryList, distMat = queryDatabase(args.r_files, kmers, args.output, True, args.plot_fit, args.mash, args.threads)
            storePickle(refList, queryList, True, distMat, args.output + "/" + args.output + ".dists")
        else:
            sys.stderr.write("Need to provide a list of reference files with --r-files")
            sys.exit(1)

    # model fit and network construction
    elif args.fit_model:
        if args.distances is not None and args.ref_db is not None:
            sys.stderr.write("Mode: Fitting model to reference database\n\n")
            refList, queryList, self, distMat = readPickle(args.distances)
            kmers = getKmersFromReferenceDatabase(args.ref_db)
            sketch_sizes = getSketchSize(args.ref_db, kmers, args.mash)
            if not self:
                sys.stderr.write("Model fit should be to a reference db made with --create-db\n")
                sys.exit(1)

            distanceAssignments, fitWeights, fitMeans, fitcovariances, fitscale = \
                fit2dMultiGaussian(distMat, args.output, args.priors, args.dpgmm, args.K)
            genomeNetwork = constructNetwork(refList, queryList, distanceAssignments, findWithinLabel(fitMeans, distanceAssignments))
            isolateClustering = printClusters(genomeNetwork, args.output)
            # generate outputs for microreact if asked
            if args.microreact:
                outputsForMicroreact(refList, distMat, isolateClustering, args.perplexity, args.output, args.m_csv, args.overwrite)
            # extract limited references from clique by default
            if not args.full_db:
                referenceGenomes = extractReferences(genomeNetwork, args.output)
                constructDatabase(referenceGenomes, kmers, sketch_sizes, args.output, args.threads, args.mash, args.overwrite)
                map(os.remove, referenceGenomes) # tidy up
            printQueryOutput(refList, queryList, distMat, args.output, self)
        else:
            sys.stderr.write("Need to provide an input set of distances with --distances "
                             "and reference database directory with --ref-db\n\n")
            sys.exit(1)

    elif args.create_query_db:
        if args.ref_db is not None and args.q_files is not None:
            self = False
            sys.stderr.write("Mode: Building new database from input sequences\n")
            kmers = getKmersFromReferenceDatabase(args.ref_db)
            sketch_sizes = getSketchSize(args.ref_db, kmers, args.mash)
            refList, queryList, distMat = queryDatabase(args.q_files, kmers, args.ref_db, False,
                                                        args.plot_fit, args.mash, args.threads)
            printQueryOutput(refList, queryList, distMat, args.output, self)
            # store distances in pickle if requested
            if args.save_distances:
                storePickle(refList, queryList, False, distMat, args.output + ".dists")
        else:
            sys.stderr.write("Need to provide both a reference database with --ref-db and "
                             "query list with --q-files; use --save-distances to subsequently "
                             "assign queries to clusters\n")
            sys.exit(1)

    elif args.assign_query:
        if args.ref_db is not None and args.distances is not None:
            sys.stderr.write("Mode: Assigning clusters of query sequences\n\n")
            refList, queryList, self, distMat = readPickle(args.distances)
            kmers = getKmersFromReferenceDatabase(args.ref_db)
            sketch_sizes = getSketchSize(args.ref_db, kmers, args.mash)
            queryAssignments, fitWeights, fitMeans, fitcovariances, fitscale = assignQuery(distMat, args.ref_db)
            querySearchResults, queryNetwork = findQueryLinksToNetwork(refList, queryList, self, kmers,
                    queryAssignments, fitWeights, fitMeans, fitcovariances, fitscale, args.output, args.ref_db,
<<<<<<< HEAD
                     args.threads, args.mash)
            newClusterMembers, existingClusterMatches = assignQueriesToClusters(querySearchResults, queryNetwork, args.ref_db, args.output)
=======
                    args.batch_size, args.threads, args.mash)
            newClusterMembers, existingClusterMatches = \
                assignQueriesToClusters(querySearchResults, queryNetwork, args.ref_db, args.output)
>>>>>>> 2b8433e3
            # update databases if so instructed
            if args.update_db:
                updateDatabase(args.ref_db, newClusterMembers, queryNetwork, args.output, args.full_db,
                               args.threads, args.mash, args.overwrite)
                updateClustering(args.ref_db, existingClusterMatches)
        else:
            sys.stderr.write("Need to provide both a reference database with --ref-db and calculated distances with --distances\n\n")
            sys.exit(1)

    sys.stderr.write("\nDone\n")

if __name__ == '__main__':
    main()

    sys.exit(0)<|MERGE_RESOLUTION|>--- conflicted
+++ resolved
@@ -233,14 +233,9 @@
             queryAssignments, fitWeights, fitMeans, fitcovariances, fitscale = assignQuery(distMat, args.ref_db)
             querySearchResults, queryNetwork = findQueryLinksToNetwork(refList, queryList, self, kmers,
                     queryAssignments, fitWeights, fitMeans, fitcovariances, fitscale, args.output, args.ref_db,
-<<<<<<< HEAD
                      args.threads, args.mash)
-            newClusterMembers, existingClusterMatches = assignQueriesToClusters(querySearchResults, queryNetwork, args.ref_db, args.output)
-=======
-                    args.batch_size, args.threads, args.mash)
             newClusterMembers, existingClusterMatches = \
                 assignQueriesToClusters(querySearchResults, queryNetwork, args.ref_db, args.output)
->>>>>>> 2b8433e3
             # update databases if so instructed
             if args.update_db:
                 updateDatabase(args.ref_db, newClusterMembers, queryNetwork, args.output, args.full_db,
