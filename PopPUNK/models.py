# vim: set fileencoding=<utf-8> :
# Copyright 2018-2020 John Lees and Nick Croucher

'''Classes used for model fits'''

# universal
import os
import sys
# additional
import numpy as np
import random
import pickle
import shutil
import re
from sklearn import utils
import scipy.optimize
from scipy import stats
import scipy.sparse
import hdbscan

# Parallel support
from tqdm import tqdm
from tqdm.contrib.concurrent import thread_map, process_map
from functools import partial
import collections
try:
    from multiprocessing import Pool, RLock, shared_memory
    from multiprocessing.managers import SharedMemoryManager
    NumpyShared = collections.namedtuple('NumpyShared', ('name', 'shape', 'dtype'))
except ImportError as e:
    sys.stderr.write("This version of PopPUNK requires python v3.8 or higher\n")
    sys.exit(0)

# Load GPU libraries
try:
    import cupyx
    import cugraph
    import cudf
    import cupy as cp
    from numba import cuda
    import rmm
    gpu_lib = True
except ImportError as e:
    gpu_lib = False

import pp_sketchlib
import poppunk_refine

from .__main__ import betweenness_sample_default

from .utils import set_env
from .utils import check_and_set_gpu

# BGMM
from .bgmm import fit2dMultiGaussian
from .bgmm import findWithinLabel
from .bgmm import log_likelihood
from .plot import plot_results
from .plot import plot_contours

# DBSCAN
from .dbscan import fitDbScan
from .dbscan import findBetweenLabel
from .dbscan import evaluate_dbscan_clusters
from .plot import plot_dbscan_results

# refine
from .refine import refineFit, multi_refine
from .refine import readManualStart
from .plot import plot_refined_results

# lineage
from .plot import distHistogram
epsilon = 1e-10

# Format for rank fits
def rankFile(rank):
    return('_rank_' + str(rank) + '_fit.npz')

def loadClusterFit(pkl_file, npz_file, outPrefix = "", max_samples = 100000,
                   use_gpu = False):
    '''Call this to load a fitted model

    Args:
        pkl_file (str)
            Location of saved .pkl file on disk
        npz_file (str)
            Location of saved .npz file on disk
        outPrefix (str)
            Output prefix for model to save to (e.g. plots)
        max_samples (int)
            Maximum samples if subsampling X
            [default = 100000]
        use_gpu (bool)
            Whether to load npz file with GPU libraries
            for lineage models

    Returns:
        load_obj (model)
            Loaded model

    '''
    with open(pkl_file, 'rb') as pickle_obj:
        fit_object, fit_type = pickle.load(pickle_obj)

    if fit_type == 'lineage':
        # Can't save multiple sparse matrices to the same file, so do some
        # file name processing
        fit_data = {}
        for rank in fit_object[0]:
            fit_file = os.path.basename(pkl_file)
            prefix = re.match(r"^(.+)_fit\.pkl$", fit_file)
            rank_file = os.path.dirname(pkl_file) + "/" + \
                        prefix.group(1) + rankFile(rank)
            if use_gpu:
                fit_data[rank] = scipy.sparse.load_npz(rank_file)
            else:
                fit_data[rank] = scipy.sparse.load_npz(rank_file)
    else:
        fit_data = np.load(npz_file)

    if fit_type == "bgmm":
        sys.stderr.write("Loading BGMM 2D Gaussian model\n")
        load_obj = BGMMFit(outPrefix, max_samples)
    elif fit_type == "dbscan":
        sys.stderr.write("Loading DBSCAN model\n")
        load_obj = DBSCANFit(outPrefix, max_samples)
    elif fit_type == "refine":
        sys.stderr.write("Loading previously refined model\n")
        load_obj = RefineFit(outPrefix)
    elif fit_type == "lineage":
        sys.stderr.write("Loading lineage cluster model\n")
        load_obj = LineageFit(outPrefix,
                                fit_object[0],
                                fit_object[1],
                                fit_object[2])
    else:
        raise RuntimeError("Undefined model type: " + str(fit_type))

    load_obj.load(fit_data, fit_object)
    sys.stderr.write("Completed model loading\n")
    return load_obj

def assign_samples(chunk, X, y, model, scale, chunk_size, values = False):
    """Runs a models assignment on a chunk of input

    Args:
        chunk (int)
            Index of chunk to process
        X (NumpyShared)
            n x 2 array of core and accessory distances for n samples
        y (NumpyShared)
            An n-vector to store results, with the most likely cluster memberships
            or an n by k matrix with the component responsibilities for each sample.
        weights (numpy.array)
            Component weights from :class:`~PopPUNK.models.BGMMFit`
        means (numpy.array)
            Component means from :class:`~PopPUNK.models.BGMMFit`
        covars (numpy.array)
            Component covariances from :class:`~PopPUNK.models.BGMMFit`
        scale (numpy.array)
            Scaling of core and accessory distances from :class:`~PopPUNK.models.BGMMFit`
        chunk_size (int)
            Size of each chunk in X
        values (bool)
            Whether to return the responsibilities, rather than the most
            likely assignment (used for entropy calculation).

            Default is False
    """
    # Make sure this is run single threaded
    with set_env(MKL_NUM_THREADS='1',
                 NUMEXPR_NUM_THREADS='1',
                 OMP_NUM_THREADS='1'):
        if isinstance(X, NumpyShared):
            X_shm = shared_memory.SharedMemory(name = X.name)
            X = np.ndarray(X.shape, dtype = X.dtype, buffer = X_shm.buf)
        if isinstance(y, NumpyShared):
            y_shm = shared_memory.SharedMemory(name = y.name)
            y = np.ndarray(y.shape, dtype = y.dtype, buffer = y_shm.buf)

        start = chunk * chunk_size
        end = min((chunk + 1) * chunk_size, X.shape[0])
        if start >= end:
            raise RuntimeError("start >= end in BGMM assign")

        if isinstance(model, BGMMFit):
            logprob, lpr = log_likelihood(X[start:end, :], model.weights,
                                          model.means, model.covariances, scale)
            responsibilities = np.exp(lpr - logprob[:, np.newaxis])
            # Default to return the most likely cluster
            if values == False:
                y[start:end] = responsibilities.argmax(axis=1)
            # Can return the actual responsibilities
            else:
                y[start:end, :] = responsibilities
        elif isinstance(model, DBSCANFit):
            y[start:end] = hdbscan.approximate_predict(model.hdb, X[start:end, :]/scale)[0]


class ClusterFit:
    '''Parent class for all models used to cluster distances

    Args:
        outPrefix (str)
            The output prefix used for reading/writing
    '''

    def __init__(self, outPrefix, default_dtype = np.float32):
        self.outPrefix = outPrefix
        if outPrefix != "" and not os.path.isdir(outPrefix):
            try:
                os.makedirs(outPrefix)
            except OSError:
                sys.stderr.write("Cannot create output directory " + outPrefix + "\n")
                sys.exit(1)

        self.fitted = False
        self.indiv_fitted = False
        self.default_dtype = default_dtype
        self.threads = 1

    def set_threads(self, threads):
      self.threads = threads

    def fit(self, X = None):
        '''Initial steps for all fit functions.

        Creates output directory. If preprocess is set then subsamples passed X

        Args:
            X (numpy.array)
                The core and accessory distances to cluster. Must be set if
                preprocess is set.

                (default = None)
            default_dtype (numpy dtype)
                Type to use if no X provided
        '''
        # set output dir
        if not os.path.isdir(self.outPrefix):
            if not os.path.isfile(self.outPrefix):
                os.makedirs(self.outPrefix)
            else:
                sys.stderr.write(self.outPrefix + " already exists as a file! Use a different --output\n")
                sys.exit(1)

        if X is not None:
            self.default_dtype = X.dtype

        # preprocess subsampling
        if self.preprocess:
            if X.shape[0] > self.max_samples:
                self.subsampled_X = utils.shuffle(X, random_state=random.randint(1,10000))[0:self.max_samples,]
            else:
                self.subsampled_X = np.copy(X)

            # perform scaling
            self.scale = np.amax(self.subsampled_X, axis = 0)
            self.subsampled_X /= self.scale

    def plot(self, X=None):
        '''Initial steps for all plot functions.

        Ensures model has been fitted.

        Args:
            X (numpy.array)
                The core and accessory distances to subsample.

                (default = None)
        '''
        if not self.fitted:
            raise RuntimeError("Trying to plot unfitted model")

    def no_scale(self):
        '''Turn off scaling (useful for refine, where optimization
        is done in the scaled space).
        '''
        self.scale = np.array([1, 1], dtype = self.default_dtype)

    def copy(self, prefix):
        """Copy the model to a new directory
        """
        self.outPrefix = prefix
        self.save()


class BGMMFit(ClusterFit):
    '''Class for fits using the Gaussian mixture model. Inherits from :class:`ClusterFit`.

    Must first run either :func:`~BGMMFit.fit` or :func:`~BGMMFit.load` before calling
    other functions

    Args:
        outPrefix (str)
            The output prefix used for reading/writing
        max_samples (int)
            The number of subsamples to fit the model to

            (default = 100000)
    '''

    def __init__(self, outPrefix, max_samples = 50000):
        ClusterFit.__init__(self, outPrefix)
        self.type = 'bgmm'
        self.preprocess = True
        self.max_samples = max_samples


    def fit(self, X, max_components):
        '''Extends :func:`~ClusterFit.fit`

        Fits the BGMM and returns assignments by calling
        :func:`~PopPUNK.bgmm.fit2dMultiGaussian`.

        Fitted parameters are stored in the object.

        Args:
            X (numpy.array)
                The core and accessory distances to cluster. Must be set if
                preprocess is set.
            max_components (int)
                Maximum number of mixture components to use.

        Returns:
            y (numpy.array)
                Cluster assignments of samples in X
        '''
        ClusterFit.fit(self, X)
        self.dpgmm = fit2dMultiGaussian(self.subsampled_X, max_components)
        self.weights = self.dpgmm.weights_
        self.means = self.dpgmm.means_
        self.covariances = self.dpgmm.covariances_
        self.fitted = True

        y = self.assign(X)
        self.within_label = findWithinLabel(self.means, y)
        self.between_label = findWithinLabel(self.means, y, 1)
        return y


    def save(self):
        '''Save the model to disk, as an npz and pkl (using outPrefix).'''
        if not self.fitted:
            raise RuntimeError("Trying to save unfitted model")
        else:
            np.savez(self.outPrefix + "/" + os.path.basename(self.outPrefix) + '_fit.npz',
             weights=self.weights,
             means=self.means,
             covariances=self.covariances,
             within=self.within_label,
             between=self.between_label,
             scale=self.scale)
            with open(self.outPrefix + "/" + os.path.basename(self.outPrefix) + '_fit.pkl', 'wb') as pickle_file:
                pickle.dump([self.dpgmm, self.type], pickle_file)


    def load(self, fit_npz, fit_obj):
        '''Load the model from disk. Called from :func:`~loadClusterFit`

        Args:
            fit_npz (dict)
                Fit npz opened with :func:`numpy.load`
            fit_obj (sklearn.mixture.BayesianGaussianMixture)
                The saved fit object
        '''
        self.dpgmm = fit_obj
        self.weights = fit_npz['weights']
        self.means = fit_npz['means']
        self.covariances = fit_npz['covariances']
        self.scale = fit_npz['scale']
        self.within_label = fit_npz['within'].item()
        self.between_label = fit_npz['between'].item()
        self.fitted = True


    def plot(self, X, y):
        '''Extends :func:`~ClusterFit.plot`

        Write a summary of the fit, and plot the results using
        :func:`PopPUNK.plot.plot_results` and :func:`PopPUNK.plot.plot_contours`

        Args:
            X (numpy.array)
                Core and accessory distances
            y (numpy.array)
                Cluster assignments from :func:`~BGMMFit.assign`
        '''
        ClusterFit.plot(self, X)
        # Generate a subsampling if one was not used in the fit
        if not hasattr(self, 'subsampled_X'):
            self.subsampled_X = utils.shuffle(X, random_state=random.randint(1,10000))[0:self.max_samples,]

        y_subsample = self.assign(self.subsampled_X, values=True, progress=False)
        avg_entropy = np.mean(np.apply_along_axis(stats.entropy, 1,
                                                  y_subsample))
        used_components = np.unique(y).size
        sys.stderr.write("Fit summary:\n" + "\n".join(["\tAvg. entropy of assignment\t" +  "{:.4f}".format(avg_entropy),
                                                        "\tNumber of components used\t" + str(used_components)]) + "\n\n")
        sys.stderr.write("Scaled component means:\n")
        for centre in self.means:
            sys.stderr.write("\t" + str(centre) + "\n")
        sys.stderr.write("\n")

        title = "DPGMM – estimated number of spatial clusters: " + str(len(np.unique(y)))
        outfile = self.outPrefix + "/" + os.path.basename(self.outPrefix) + "_DPGMM_fit"

        plot_results(X, y, self.means, self.covariances, self.scale, title, outfile)
        plot_contours(self, y, title + " assignment boundary", outfile + "_contours")


    def assign(self, X, values = False, progress=True):
        '''Assign the clustering of new samples using :func:`~PopPUNK.bgmm.assign_samples`

        Args:
            X (numpy.array)
                Core and accessory distances
            values (bool)
                Return the responsibilities of assignment rather than most likely cluster
            num_processes (int)
                Number of threads to use
            progress (bool)
                Show progress bar

                [default = True]
        Returns:
            y (numpy.array)
                Cluster assignments or values by samples
        '''
        if not self.fitted:
            raise RuntimeError("Trying to assign using an unfitted model")
        else:
            if progress:
                sys.stderr.write("Assigning distances with BGMM model\n")

            if values:
                y = np.zeros((X.shape[0], len(self.weights)), dtype=X.dtype)
            else:
                y = np.zeros(X.shape[0], dtype=int)
            block_size = 100000
            with SharedMemoryManager() as smm:
                shm_X = smm.SharedMemory(size = X.nbytes)
                X_shared_array = np.ndarray(X.shape, dtype = X.dtype, buffer = shm_X.buf)
                X_shared_array[:] = X[:]
                X_shared = NumpyShared(name = shm_X.name, shape = X.shape, dtype = X.dtype)

                shm_y = smm.SharedMemory(size = y.nbytes)
                y_shared_array = np.ndarray(y.shape, dtype = y.dtype, buffer = shm_y.buf)
                y_shared_array[:] = y[:]
                y_shared = NumpyShared(name = shm_y.name, shape = y.shape, dtype = y.dtype)

                thread_map(partial(assign_samples,
                                           X = X_shared,
                                           y = y_shared,
                                           model = self,
                                           scale = self.scale,
                                           chunk_size = block_size,
                                           values = values),
                                    range((X.shape[0] - 1) // block_size + 1),
                                    max_workers=self.threads,
                                    disable=(progress == False))

                y[:] = y_shared_array[:]

        return y


class DBSCANFit(ClusterFit):
    '''Class for fits using HDBSCAN. Inherits from :class:`ClusterFit`.

    Must first run either :func:`~DBSCANFit.fit` or :func:`~DBSCANFit.load` before calling
    other functions

    Args:
        outPrefix (str)
            The output prefix used for reading/writing
        max_samples (int)
            The number of subsamples to fit the model to

            (default = 100000)
    '''

    def __init__(self, outPrefix, max_samples = 100000):
        ClusterFit.__init__(self, outPrefix)
        self.type = 'dbscan'
        self.preprocess = True
        self.max_samples = max_samples


    def fit(self, X, max_num_clusters, min_cluster_prop):
        '''Extends :func:`~ClusterFit.fit`

        Fits the distances with HDBSCAN and returns assignments by calling
        :func:`~PopPUNK.dbscan.fitDbScan`.

        Fitted parameters are stored in the object.

        Args:
            X (numpy.array)
                The core and accessory distances to cluster. Must be set if
                preprocess is set.
            max_num_clusters (int)
                Maximum number of clusters in DBSCAN fitting
            min_cluster_prop (float)
                Minimum proportion of points in a cluster in DBSCAN fitting

        Returns:
            y (numpy.array)
                Cluster assignments of samples in X
        '''
        ClusterFit.fit(self, X)

        # DBSCAN parameters
        cache_out = "./" + self.outPrefix + "_cache"
        min_samples = max(int(min_cluster_prop * self.subsampled_X.shape[0]), 10)
        min_cluster_size = max(int(0.01 * self.subsampled_X.shape[0]), 10)

        indistinct_clustering = True
        while indistinct_clustering and min_cluster_size >= min_samples and min_samples >= 10:
            self.hdb, self.labels, self.n_clusters = fitDbScan(self.subsampled_X, min_samples, min_cluster_size, cache_out)
            self.fitted = True # needed for predict

            # Test whether model fit contains distinct clusters
            if self.n_clusters > 1 and self.n_clusters <= max_num_clusters:
                # get within strain cluster
                self.max_cluster_num = self.labels.max()
                self.cluster_means = np.full((self.n_clusters,2),0.0,dtype=float)
                self.cluster_mins = np.full((self.n_clusters,2),0.0,dtype=float)
                self.cluster_maxs = np.full((self.n_clusters,2),0.0,dtype=float)

                for i in range(self.max_cluster_num+1):
                    self.cluster_means[i,] = [np.mean(self.subsampled_X[self.labels==i,0]),np.mean(self.subsampled_X[self.labels==i,1])]
                    self.cluster_mins[i,] = [np.min(self.subsampled_X[self.labels==i,0]),np.min(self.subsampled_X[self.labels==i,1])]
                    self.cluster_maxs[i,] = [np.max(self.subsampled_X[self.labels==i,0]),np.max(self.subsampled_X[self.labels==i,1])]

                y = self.assign(self.subsampled_X, no_scale=True, progress=False)
                self.within_label = findWithinLabel(self.cluster_means, y)
                self.between_label = findBetweenLabel(y, self.within_label)

                indistinct_clustering = evaluate_dbscan_clusters(self)

            # Alter minimum cluster size criterion
            if min_cluster_size < min_samples / 2:
                min_samples = min_samples // 10
            min_cluster_size = int(min_cluster_size / 2)

        # Report failure where it happens
        if indistinct_clustering:
            self.fitted = False
            sys.stderr.write("Failed to find distinct clusters in this dataset\n")
            sys.exit(1)
        else:
            shutil.rmtree(cache_out)

        y = self.assign(X)
        return y


    def save(self):
        '''Save the model to disk, as an npz and pkl (using outPrefix).'''
        if not self.fitted:
            raise RuntimeError("Trying to save unfitted model")
        else:
            np.savez(self.outPrefix + "/" + os.path.basename(self.outPrefix) + '_fit.npz',
             n_clusters=self.n_clusters,
             within=self.within_label,
             between=self.between_label,
             means=self.cluster_means,
             maxs=self.cluster_maxs,
             mins=self.cluster_mins,
             scale=self.scale)
            with open(self.outPrefix + "/" + os.path.basename(self.outPrefix) + '_fit.pkl', 'wb') as pickle_file:
                pickle.dump([self.hdb, self.type], pickle_file)


    def load(self, fit_npz, fit_obj):
        '''Load the model from disk. Called from :func:`~loadClusterFit`

        Args:
            fit_npz (dict)
                Fit npz opened with :func:`numpy.load`
            fit_obj (hdbscan.HDBSCAN)
                The saved fit object
        '''
        self.hdb = fit_obj
        self.labels = self.hdb.labels_
        self.n_clusters = fit_npz['n_clusters']
        self.scale = fit_npz['scale']
        self.within_label = fit_npz['within'].item()
        self.between_label = fit_npz['between'].item()
        self.cluster_means = fit_npz['means']
        self.cluster_maxs = fit_npz['maxs']
        self.cluster_mins = fit_npz['mins']
        self.fitted = True


    def plot(self, X=None, y=None):
        '''Extends :func:`~ClusterFit.plot`

        Write a summary of the fit, and plot the results using
        :func:`PopPUNK.plot.plot_dbscan_results`

        Args:
            X (numpy.array)
                Core and accessory distances
            y (numpy.array)
                Cluster assignments from :func:`~BGMMFit.assign`
        '''
        ClusterFit.plot(self, X)
        # Generate a subsampling if one was not used in the fit
        if not hasattr(self, 'subsampled_X'):
            self.subsampled_X = utils.shuffle(X, random_state=random.randint(1,10000))[0:self.max_samples,]

        non_noise = np.sum(self.labels != -1)
        sys.stderr.write("Fit summary:\n" + "\n".join(["\tNumber of clusters\t" + str(self.n_clusters),
                                                        "\tNumber of datapoints\t" + str(self.subsampled_X.shape[0]),
                                                        "\tNumber of assignments\t" + str(non_noise)]) + "\n\n")

        sys.stderr.write("Scaled component means\n")
        for centre in self.cluster_means:
            sys.stderr.write("\t" + str(centre) + "\n")
        sys.stderr.write("\n")

        plot_dbscan_results(self.subsampled_X * self.scale,
                            self.assign(self.subsampled_X, no_scale=True, progress=False),
                            self.n_clusters,
                            self.outPrefix + "/" + os.path.basename(self.outPrefix) + "_dbscan")


    def assign(self, X, no_scale = False, progress = True):
        '''Assign the clustering of new samples using :func:`~PopPUNK.dbscan.assign_samples_dbscan`

        Args:
            X (numpy.array)
                Core and accessory distances
            no_scale (bool)
                Do not scale X

                [default = False]
            progress (bool)
                Show progress bar

                [default = True]
        Returns:
            y (numpy.array)
                Cluster assignments by samples
        '''
        if not self.fitted:
            raise RuntimeError("Trying to assign using an unfitted model")
        else:
            if no_scale:
                scale = np.array([1, 1], dtype = X.dtype)
            else:
                scale = self.scale
            if progress:
                sys.stderr.write("Assigning distances with DBSCAN model\n")

            y = np.zeros(X.shape[0], dtype=int)
            block_size = 5000
            n_blocks = (X.shape[0] - 1) // block_size + 1
            with SharedMemoryManager() as smm:
                shm_X = smm.SharedMemory(size = X.nbytes)
                X_shared_array = np.ndarray(X.shape, dtype = X.dtype, buffer = shm_X.buf)
                X_shared_array[:] = X[:]
                X_shared = NumpyShared(name = shm_X.name, shape = X.shape, dtype = X.dtype)

                shm_y = smm.SharedMemory(size = y.nbytes)
                y_shared_array = np.ndarray(y.shape, dtype = y.dtype, buffer = shm_y.buf)
                y_shared_array[:] = y[:]
                y_shared = NumpyShared(name = shm_y.name, shape = y.shape, dtype = y.dtype)

                tqdm.set_lock(RLock())
                process_map(partial(assign_samples,
                            X = X_shared,
                            y = y_shared,
                            model = self,
                            scale = scale,
                            chunk_size = block_size,
                            values = False),
                    range(n_blocks),
                    max_workers=self.threads,
                    chunksize=min(10, max(1, n_blocks // self.threads)),
                    disable=(progress == False))

                y[:] = y_shared_array[:]

        return y


class RefineFit(ClusterFit):
    '''Class for fits using a triangular boundary and network properties. Inherits from :class:`ClusterFit`.

    Must first run either :func:`~RefineFit.fit` or :func:`~RefineFit.load` before calling
    other functions

    Args:
        outPrefix (str)
            The output prefix used for reading/writing
    '''

    def __init__(self, outPrefix):
        ClusterFit.__init__(self, outPrefix)
        self.type = 'refine'
        self.preprocess = False
        self.within_label = -1
        self.slope = 2
        self.threshold = False
        self.unconstrained = False

    def fit(self, X, sample_names, model, max_move, min_move, startFile = None, indiv_refine = False,
            unconstrained = False, multi_boundary = 0, score_idx = 0, no_local = False,
            betweenness_sample = betweenness_sample_default, use_gpu = False):
        '''Extends :func:`~ClusterFit.fit`

        Fits the distances by optimising network score, by calling
        :func:`~PopPUNK.refine.refineFit2D`.

        Fitted parameters are stored in the object.

        Args:
            X (numpy.array)
                The core and accessory distances to cluster. Must be set if
                preprocess is set.
            sample_names (list)
                Sample names in X (accessed by :func:`~PopPUNK.utils.iterDistRows`)
            model (ClusterFit)
                The model fit to refine
            max_move (float)
                Maximum distance to move away from start point
            min_move (float)
                Minimum distance to move away from start point
            startFile (str)
                A file defining an initial fit, rather than one from ``--fit-model``.
                See documentation for format.
                (default = None).
            indiv_refine (str)
                Run refinement for core or accessory distances separately
                (default = None).
            multi_boundary (int)
                Produce cluster output at multiple boundary positions downward
                from the optimum.
                (default = 0).
            unconstrained (bool)
                If True, search in 2D and change the slope of the boundary
            score_idx (int)
                Index of score from :func:`~PopPUNK.network.networkSummary` to use
                [default = 0]
            no_local (bool)
                Turn off the local optimisation step.
                Quicker, but may be less well refined.
            betweenness_sample (int)
                Number of sequences per component used to estimate betweenness using
                a GPU. Smaller numbers are faster but less precise [default = 100]
            use_gpu (bool)
                Whether to use cugraph for graph analyses

        Returns:
            y (numpy.array)
                Cluster assignments of samples in X
        '''
        ClusterFit.fit(self)
        self.scale = np.copy(model.scale)
        self.max_move = max_move
        self.min_move = min_move
        self.unconstrained = unconstrained

        # load CUDA libraries
        use_gpu = check_and_set_gpu(use_gpu, gpu_lib)

        # Get starting point
        model.no_scale()
        if startFile:
            self.mean0, self.mean1, scaled = readManualStart(startFile)
            if not scaled:
                self.mean0 /= self.scale
                self.mean1 /= self.scale
        elif model.type == 'dbscan':
            sys.stderr.write("Initial model-based network construction based on DBSCAN fit\n")
            self.mean0 = model.cluster_means[model.within_label, :]
            self.mean1 = model.cluster_means[model.between_label, :]
        elif model.type == 'bgmm':
            sys.stderr.write("Initial model-based network construction based on Gaussian fit\n")
            self.mean0 = model.means[model.within_label, :]
            self.mean1 = model.means[model.between_label, :]
        else:
            raise RuntimeError("Unrecognised model type")

        # Main refinement in 2D
        scaled_X = X / self.scale
        self.optimal_x, self.optimal_y, optimal_s = \
          refineFit(scaled_X,
                    sample_names,
                    self.mean0,
                    self.mean1,
                    self.scale,
                    self.max_move,
                    self.min_move,
                    slope = 2,
                    score_idx = score_idx,
                    unconstrained = unconstrained,
                    no_local = no_local,
                    num_processes = self.threads,
                    betweenness_sample = betweenness_sample,
                    use_gpu = use_gpu)
        self.fitted = True

        # Output clusters at more positions if requested
        if multi_boundary > 1:
            multi_refine(scaled_X,
                        sample_names,
                        self.mean0,
                        self.mean1,
                        optimal_s,
                        multi_boundary,
                        self.outPrefix,
                        num_processes = self.threads,
                        use_gpu = use_gpu)

        # Try and do a 1D refinement for both core and accessory
        self.core_boundary = self.optimal_x
        self.accessory_boundary = self.optimal_y
        if indiv_refine is not None:
            try:
                for dist_type, slope in zip(['core', 'accessory'], [0, 1]):
                    if indiv_refine == 'both' or indiv_refine == dist_type:
                        sys.stderr.write("Refining " + dist_type + " distances separately\n")
                        # optimise core distance boundary
                        core_boundary, accessory_boundary, s = \
                          refineFit(scaled_X,
                                    sample_names,
                                    self.mean0,
                                    self.mean1,
                                    self.scale,
                                    self.max_move,
                                    self.min_move,
                                    slope = slope,
                                    score_idx = score_idx,
                                    no_local = no_local,
                                    num_processes = self.threads,
                                    betweenness_sample = betweenness_sample,
                                    use_gpu = use_gpu)
                        if dist_type == "core":
                            self.core_boundary = core_boundary
                        if dist_type == "accessory":
                            self.accessory_boundary = accessory_boundary
                self.indiv_fitted = True
            except RuntimeError as e:
                print(e)
                sys.stderr.write("Could not separately refine core and accessory boundaries. "
                                 "Using joint 2D refinement only.\n")
            self.indiv_fitted = True
        y = self.assign(X)
        return y

    def apply_threshold(self, X, threshold):
        '''Applies a boundary threshold, given by user. Does not run
        optimisation.

        Args:
            X (numpy.array)
                The core and accessory distances to cluster. Must be set if
                preprocess is set.
            threshold (float)
                The value along the x-axis (core distance) at which to
                draw the assignment boundary

        Returns:
            y (numpy.array)
                Cluster assignments of samples in X
        '''
        self.scale = np.array([1, 1], dtype = X.dtype)

        # Blank values to pass to plot
        self.mean0 = None
        self.mean1 = None
        self.min_move = None
        self.max_move = None

        # Sets threshold
        self.core_boundary = threshold
        self.accessory_boundary = np.nan
        self.optimal_x = threshold
        self.optimal_y = np.nan
        self.slope = 0

        # Flags on refine model
        self.fitted = True
        self.threshold = True
        self.indiv_fitted = False
        self.unconstrained = False

        y = self.assign(X)
        return y

    def save(self):
        '''Save the model to disk, as an npz and pkl (using outPrefix).'''
        if not self.fitted:
            raise RuntimeError("Trying to save unfitted model")
        else:
            np.savez(self.outPrefix + "/" + os.path.basename(self.outPrefix) + '_fit.npz',
             intercept=np.array([self.optimal_x, self.optimal_y]),
             core_acc_intercepts=np.array([self.core_boundary, self.accessory_boundary]),
             scale=self.scale,
             indiv_fitted=self.indiv_fitted)
            with open(self.outPrefix + "/" + os.path.basename(self.outPrefix) + '_fit.pkl', 'wb') as pickle_file:
                pickle.dump([None, self.type], pickle_file)


    def load(self, fit_npz, fit_obj):
        '''Load the model from disk. Called from :func:`~loadClusterFit`

        Args:
            fit_npz (dict)
                Fit npz opened with :func:`numpy.load`
            fit_obj (None)
                The saved fit object (not used)
        '''
        self.optimal_x = fit_npz['intercept'].item(0)
        self.optimal_y = fit_npz['intercept'].item(1)
        self.core_boundary = fit_npz['core_acc_intercepts'].item(0)
        self.accessory_boundary = fit_npz['core_acc_intercepts'].item(1)
        self.scale = fit_npz['scale']
        self.fitted = True
        if 'indiv_fitted' in fit_npz:
            self.indiv_fitted = fit_npz['indiv_fitted']
        else:
            self.indiv_fitted = False # historical behaviour for backward compatibility
        if np.isnan(self.optimal_y) and np.isnan(self.accessory_boundary):
            self.threshold = True

        # blank values to pass to plot (used in --use-model)
        self.mean0 = None
        self.mean1 = None
        self.min_move = None
        self.max_move = None

    def plot(self, X, y=None):
        '''Extends :func:`~ClusterFit.plot`

        Write a summary of the fit, and plot the results using
        :func:`PopPUNK.plot.plot_refined_results`

        Args:
            X (numpy.array)
                Core and accessory distances
            y (numpy.array)
                Assignments (unused)
        '''
        ClusterFit.plot(self, X)

        # Subsamples huge plots to save on memory
        max_points = int(0.5*(5000)**2)
        if X.shape[0] > max_points:
            plot_X = utils.shuffle(X, random_state=random.randint(1, 10000))[0:max_points, ]
        else:
            plot_X = X

        plot_refined_results(plot_X, self.assign(plot_X), self.optimal_x, self.optimal_y, self.core_boundary,
            self.accessory_boundary, self.mean0, self.mean1, self.min_move,
            self.max_move, self.scale, self.threshold, self.indiv_fitted, self.unconstrained,
            "Refined fit boundary", self.outPrefix + "/" + os.path.basename(self.outPrefix) + "_refined_fit")


    def assign(self, X, slope=None):
        '''Assign the clustering of new samples

        Args:
            X (numpy.array)
                Core and accessory distances
            slope (int)
                Override self.slope. Default - use self.slope
                Set to 0 for a vertical line, 1 for a horizontal line, or
                2 to use a slope
        Returns:
            y (numpy.array)
                Cluster assignments by samples
        '''
        if not self.fitted:
            raise RuntimeError("Trying to assign using an unfitted model")
        else:
            if slope == None:
                slope = self.slope
            if slope == 2:
                y = poppunk_refine.assignThreshold(X/self.scale, 2, self.optimal_x, self.optimal_y, self.threads)
            elif slope == 0:
                y = poppunk_refine.assignThreshold(X/self.scale, 0, self.core_boundary, 0, self.threads)
            elif slope == 1:
                y = poppunk_refine.assignThreshold(X/self.scale, 1, 0, self.accessory_boundary, self.threads)

        return y

# Wrapper function for LineageFit.__reduce_rank__ to be called by
# multiprocessing threads
def reduce_rank(lower_rank, fit, higher_rank_sparse_mat, n_samples, dtype):
    fit.__reduce_rank__(higher_rank_sparse_mat,
                        lower_rank,
                        n_samples,
                        dtype)

class LineageFit(ClusterFit):
    '''Class for fits using the lineage assignment model. Inherits from :class:`ClusterFit`.

    Must first run either :func:`~LineageFit.fit` or :func:`~LineageFit.load` before calling
    other functions

    Args:
        outPrefix (str)
            The output prefix used for reading/writing
        ranks (list)
            The ranks used in the fit
    '''

    def __init__(self, outPrefix, ranks, reciprocal_only, all_neighbours, use_gpu = False):
        ClusterFit.__init__(self, outPrefix)
        self.type = 'lineage'
        self.preprocess = False
        self.ranks = []
        for rank in sorted(ranks):
            if (rank < 1):
                sys.stderr.write("Rank must be at least 1")
                sys.exit(0)
            else:
                self.ranks.append(int(rank))
        self.reciprocal_only = reciprocal_only
        self.all_neighbours = all_neighbours
        self.use_gpu = use_gpu

    def __save_sparse__(self, data, row, col, rank, n_samples, dtype):
      '''Save a sparse matrix in coo format
      '''
      if self.use_gpu:
          data = cp.array(data)
          data[data < epsilon] = epsilon
          self.nn_dists[rank] = cupyx.scipy.sparse.coo_matrix((data, (cp.array(row), cp.array(col))),
                                              shape=(n_samples, n_samples),
                                              dtype = dtype)
      else:
          data = np.array(data)
          data[data < epsilon] = epsilon
          self.nn_dists[rank] = scipy.sparse.coo_matrix((data, (row, col)),
                                              shape=(n_samples, n_samples),
                                              dtype = dtype)

    def __reduce_rank__(self, higher_rank_sparse_mat, lower_rank, n_samples, dtype):
        '''Lowers the rank of a fit and saves it
        '''
        lower_rank_sparse_mat = \
            poppunk_refine.lowerRank(
                higher_rank_sparse_mat,
                n_samples,
                lower_rank,
                self.reciprocal_only,
                self.all_neighbours)
        self.__save_sparse__(lower_rank_sparse_mat[2],
                             lower_rank_sparse_mat[0],
                             lower_rank_sparse_mat[1],
                             lower_rank,
                             n_samples,
                             dtype)

    def fit(self, X, accessory):
        '''Extends :func:`~ClusterFit.fit`

        Gets assignments by using nearest neigbours.

        Args:
            X (numpy.array)
                The core and accessory distances to cluster. Must be set if
                preprocess is set.
            accessory (bool)
                Use accessory rather than core distances
                
        Returns:
            y (numpy.array)
                Cluster assignments of samples in X
        '''
        # Check if model requires GPU
        check_and_set_gpu(self.use_gpu, gpu_lib, quit_on_fail = True)

        ClusterFit.fit(self, X)
        sample_size = int(round(0.5 * (1 + np.sqrt(1 + 8 * X.shape[0]))))
        if (max(self.ranks) >= sample_size):
            sys.stderr.write("Rank must be less than the number of samples")
            sys.exit(0)

        if accessory:
            self.dist_col = 1
        else:
            self.dist_col = 0

        self.nn_dists = {}
        for rank in self.ranks:
            row, col, data = \
                pp_sketchlib.sparsifyDists(
<<<<<<< HEAD
                    distMat=pp_sketchlib.longToSquare(distVec=X[:, [self.dist_col]],
                                                      num_threads=self.threads),
                    distCutoff=0,
                    kNN=rank
=======
                    pp_sketchlib.longToSquare(X[:, [self.dist_col]], self.threads),
                    0,
                    rank,
                    self.reciprocal_only,
                    self.all_neighbours
>>>>>>> 27e8d2e8
                )
            self.__save_sparse__(data, row, col, rank, sample_size, X.dtype)

        self.fitted = True

        y = self.assign(min(self.ranks))
        return y

    def save(self):
        '''Save the model to disk, as an npz and pkl (using outPrefix).'''
        if not self.fitted:
            raise RuntimeError("Trying to save unfitted model")
        else:
            for rank in self.ranks:
                scipy.sparse.save_npz(
                    self.outPrefix + "/" + os.path.basename(self.outPrefix) + \
                    rankFile(rank),
                    self.nn_dists[rank])
            with open(self.outPrefix + "/" + os.path.basename(self.outPrefix) + \
                      '_fit.pkl', 'wb') as pickle_file:
                pickle.dump([[self.ranks,
                                self.dist_col,
                                self.reciprocal_only,
                                self.all_neighbours],
                                self.type],
                            pickle_file)

    def load(self, fit_npz, fit_obj):
        '''Load the model from disk. Called from :func:`~loadClusterFit`

        Args:
            fit_npz (dict)
                Fit npz opened with :func:`numpy.load`
            fit_obj (sklearn.mixture.BayesianGaussianMixture)
                The saved fit object
        '''
        self.ranks, self.dist_col, self.reciprocal_only, self.all_neighbours = fit_obj
        self.nn_dists = fit_npz
        self.fitted = True

    def plot(self, X, y = None):
        '''Extends :func:`~ClusterFit.plot`

        Write a summary of the fit, and plot the results using
        :func:`PopPUNK.plot.plot_results` and :func:`PopPUNK.plot.plot_contours`

        Args:
            X (numpy.array)
                Core and accessory distances
            y (any)
                Unused variable for compatibility with other
                plotting functions
        '''
        ClusterFit.plot(self, X)
        for rank in self.ranks:
            if self.use_gpu:
                hist_data = self.nn_dists[rank].get().data
            else:
                hist_data = self.nn_dists[rank].data
            distHistogram(hist_data,
                              rank,
                              self.outPrefix + "/" + os.path.basename(self.outPrefix))

    def assign(self, rank):
        '''Get the edges for the network. A little different from other methods,
        as it doesn't go through the long form distance vector (as coo_matrix
        is basically already in the correct gt format)

        Args:
            rank (int)
                Rank to assign at
        Returns:
            y (list of tuples)
                Edges to include in network
        '''
        if not self.fitted:
            raise RuntimeError("Trying to assign using an unfitted model")
        else:
            y = []
            for row, col in zip(self.nn_dists[rank].row, self.nn_dists[rank].col):
                y.append((row, col))

        return y

    def edge_weights(self, rank):
        '''Get the distances for each edge returned by assign

        Args:
            rank (int)
                Rank assigned at
        Returns:
            weights (list)
                Distance for each assignment
        '''
        if not self.fitted:
            raise RuntimeError("Trying to get weights from an unfitted model")
        else:
            return (self.nn_dists[rank].data)

    def extend(self, qqDists, qrDists):
        '''Update the sparse distance matrix of nearest neighbours after querying

        Args:
            qqDists (numpy or cupy ndarray)
                Two column array of query-query distances
            qqDists (numpy or cupy ndarray)
                Two column array of reference-query distances

        Returns:
            y (list of tuples)
                Edges to include in network
        '''
        # Check if model requires GPU
        check_and_set_gpu(self.use_gpu, gpu_lib, quit_on_fail = True)

        # Convert data structures if using GPU
        if self.use_gpu:
            qqDists = cp.array(qqDists)
            qrDists = cp.array(qrDists)

        # Reshape qq and qr dist matrices
        qqSquare = pp_sketchlib.longToSquare(distVec=qqDists[:, [self.dist_col]],
                                             num_threads=self.threads)
        qqSquare[qqSquare < epsilon] = epsilon

        n_ref = self.nn_dists[self.ranks[0]].shape[0]
        n_query = qqSquare.shape[1]
        qrRect = qrDists[:, [self.dist_col]].reshape(n_query, n_ref).T
        qrRect[qrRect < epsilon] = epsilon

        max_rank = max(self.ranks)
        rrSparse = self.nn_dists[max_rank]
        higher_rank = \
          poppunk_refine.extend(
            (rrSparse.row, rrSparse.col, rrSparse.data),
            qqSquare,
            qrRect,
            max_rank,
            self.threads)
        self.__save_sparse__(higher_rank[2], higher_rank[0], higher_rank[1],
                             max_rank, n_ref + n_query, rrSparse.dtype)

        # Apply lower ranks
        thread_map(partial(reduce_rank,
                             fit=self,
                             higher_rank_sparse_mat=higher_rank,
                             n_samples=n_ref + n_query,
                             dtype=rrSparse.dtype),
                     sorted(self.ranks, reverse=True)[1:],
                     max_workers=self.threads,
                     disable=True)

        y = self.assign(min(self.ranks))
        return y
<|MERGE_RESOLUTION|>--- conflicted
+++ resolved
@@ -1093,18 +1093,12 @@
         for rank in self.ranks:
             row, col, data = \
                 pp_sketchlib.sparsifyDists(
-<<<<<<< HEAD
                     distMat=pp_sketchlib.longToSquare(distVec=X[:, [self.dist_col]],
                                                       num_threads=self.threads),
                     distCutoff=0,
                     kNN=rank
-=======
-                    pp_sketchlib.longToSquare(X[:, [self.dist_col]], self.threads),
-                    0,
-                    rank,
                     self.reciprocal_only,
                     self.all_neighbours
->>>>>>> 27e8d2e8
                 )
             self.__save_sparse__(data, row, col, rank, sample_size, X.dtype)
 
