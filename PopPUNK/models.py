--- conflicted
+++ resolved
@@ -803,42 +803,6 @@
         self.accessory_boundary = self.optimal_y
         if indiv_refine is not None:
             try:
-<<<<<<< HEAD
-                if indiv_refine == 'both' or indiv_refine == 'core':
-                    sys.stderr.write("Refining core distances separately\n")
-                    # optimise core distance boundary
-                    start_point, self.core_boundary, unused_accessory_boundary, self.min_move, self.max_move = \
-                      refineFit(X/self.scale,
-                                sample_names,
-                                self.start_s,
-                                self.mean0,
-                                self.mean1,
-                                self.max_move,
-                                self.min_move,
-                                slope = 0,
-                                score_idx = score_idx,
-                                no_local = no_local,
-                                num_processes = self.threads,
-                                betweenness_sample = betweenness_sample,
-                                use_gpu = use_gpu)
-                if indiv_refine == 'both' or indiv_refine == 'accessory':
-                    sys.stderr.write("Refining accessory distances separately\n")
-                    # optimise core distance boundary
-                    start_point, unused_core_boundary, self.accessory_boundary, self.min_move, self.max_move = \
-                      refineFit(X/self.scale,
-                                sample_names,
-                                self.start_s,
-                                self.mean0,
-                                self.mean1,
-                                self.max_move,
-                                self.min_move,
-                                slope = 1,
-                                score_idx = score_idx,
-                                no_local = no_local,
-                                num_processes = self.threads,
-                                betweenness_sample = betweenness_sample,
-                                use_gpu = use_gpu)
-=======
                 for dist_type, slope in zip(['core', 'accessory'], [0, 1]):
                     if indiv_refine == 'both' or indiv_refine == dist_type:
                         sys.stderr.write("Refining " + dist_type + " distances separately\n")
@@ -862,7 +826,6 @@
                         if dist_type == "accessory":
                           self.accessory_boundary = accessory_boundary
                 self.indiv_fitted = True
->>>>>>> 52c180d9
             except RuntimeError as e:
                 print(e)
                 sys.stderr.write("Could not separately refine core and accessory boundaries. "
