--- conflicted
+++ resolved
@@ -639,11 +639,7 @@
             y (numpy.array)
                 Cluster assignments of samples in X
         '''
-<<<<<<< HEAD
-        self.scale = np.array([1,1])
-=======
         self.scale = np.array([1, 1], dtype = X.dtype)
->>>>>>> e95a720f
 
         # Blank values to pass to plot
         self.mean0 = None
