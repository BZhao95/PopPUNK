--- conflicted
+++ resolved
@@ -466,47 +466,4 @@
         distMat = pp_sketchlib.queryDatabase(ref_db, query_db, rNames, qNames, klist,
                                              True, False, threads, use_gpu, deviceid)
 
-<<<<<<< HEAD
-    return(rNames, qNames, distMat)
-
-def calculateQueryQueryDistances(dbFuncs, qlist, kmers,
-                                 queryDB, threads = 1):
-    """Calculates distances between queries.
-
-    Args:
-        dbFuncs (list)
-            List of backend functions from :func:`~PopPUNK.utils.setupDBFuncs`
-        rlist (list)
-            List of reference names
-        qlist (list)
-            List of query names
-        kmers (list)
-            List of k-mer sizes
-        queryDB (str)
-            Query database location
-        threads (int)
-            Number of threads to use if new db created
-            (default = 1)
-
-    Returns:
-        qlist1 (list)
-            Ordered list of queries
-        distMat (numpy.array)
-            Query-query distances
-    """
-
-    queryDatabase = dbFuncs['queryDatabase']
-
-    qlist1, qlist2, distMat = queryDatabase(rNames = qlist,
-                                            qNames = qlist,
-                                            dbPrefix = queryDB,
-                                            queryPrefix = queryDB,
-                                            klist = kmers,
-                                            self = True,
-                                            number_plot_fits = 0,
-                                            threads = threads)
-
-    return qlist1, distMat
-=======
-    return(rNames, qNames, distMat)
->>>>>>> 90e558cd
+    return(rNames, qNames, distMat)