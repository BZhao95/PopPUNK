--- conflicted
+++ resolved
@@ -481,7 +481,6 @@
         distMat = pp_sketchlib.queryDatabase(ref_db, query_db, rNames, qNames, klist,
                                              True, False, threads, use_gpu, deviceid)
 
-<<<<<<< HEAD
     return(rNames, qNames, distMat)
 
 def calculateQueryQueryDistances(dbFuncs, qlist, kmers,
@@ -647,7 +646,4 @@
         del hdf_in['random']
     hdf_in.close()
 
-    return retained
-=======
-    return(rNames, qNames, distMat)
->>>>>>> 2aa2799f
+    return retained