--- conflicted
+++ resolved
@@ -65,15 +65,9 @@
     iGroup.add_argument('--use-network',
                         help='Specify a directory containing a .gt file to use for any graph visualisations',
                         type = str)
-<<<<<<< HEAD
-    iGroup.add_argument('--use-network',
-                        help='Specify a directory containing a .gt file to use for any graph visualisations',
-                        type = str)
-=======
     iGroup.add_argument('--display-cluster',
                         help='Column of clustering CSV to use for plotting',
                         default=None)
->>>>>>> 6836d0f5
 
     # output options
     oGroup = parser.add_argument_group('Output options')
@@ -162,13 +156,9 @@
                             mst_distances,
                             overwrite,
                             core_only,
-<<<<<<< HEAD
-                            accessory_only):
-=======
                             accessory_only,
                             display_cluster,
                             web):
->>>>>>> 6836d0f5
 
     from .models import loadClusterFit
 
@@ -349,11 +339,7 @@
         if previous_query_clustering is not None:
             prev_query_clustering = previous_query_clustering
         else:
-<<<<<<< HEAD
-            prev_query_clustering = query_db_loc
-=======
             prev_query_clustering = os.path.dirname(query_db) + '/' + os.path.basename(query_db) + suffix
->>>>>>> 6836d0f5
 
         queryIsolateClustering = readIsolateTypeFromCsv(
                 prev_query_clustering,
@@ -452,16 +438,12 @@
 
     if cytoscape:
         sys.stderr.write("Writing cytoscape output\n")
-<<<<<<< HEAD
-        genomeNetwork, cluster_file = fetchNetwork(graph_dir, model, rlist, False, core_only, accessory_only)
-=======
         genomeNetwork, cluster_file = fetchNetwork(os.path.dirname(prev_clustering),
                                                     model,
                                                     rlist,
                                                     False,
                                                     core_only,
                                                     accessory_only)
->>>>>>> 6836d0f5
         outputsForCytoscape(genomeNetwork, mst_graph, isolateClustering, output, info_csv, viz_subset = viz_subset)
         if model.type == 'lineage':
             sys.stderr.write("Note: Only support for output of cytoscape graph at lowest rank\n")
@@ -498,13 +480,9 @@
                             args.mst_distances,
                             args.overwrite,
                             args.core_only,
-<<<<<<< HEAD
-                            args.accessory_only)
-=======
                             args.accessory_only,
                             args.display_cluster,
                             web = False)
->>>>>>> 6836d0f5
 
 if __name__ == '__main__':
     main()
