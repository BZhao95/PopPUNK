#!/usr/bin/env python
# vim: set fileencoding=<utf-8> :
# Copyright 2018-2020 John Lees and Nick Croucher

# universal
import os
import sys
# additional
import numpy as np
import scipy.sparse

# required from v2.1.1 onwards (no mash support)
import pp_sketchlib

# import poppunk package
from .__init__ import __version__

#******************************#
#*                            *#
#* Command line parsing       *#
#*                            *#
#******************************#
def get_options():

    import argparse
    from .__main__ import accepted_weights_types

    parser = argparse.ArgumentParser(description='Create visualisations from PopPUNK results',
                                     prog='poppunk_visualise')

    # input options
    iGroup = parser.add_argument_group('Input files')
    iGroup.add_argument('--ref-db',
                        type = str,
                        help='Location of built reference database',
                        required=True)
    iGroup.add_argument('--query-db',
                        type=str,
                        help='Location of query database, if distances '
                             'are from ref-query')
    iGroup.add_argument('--distances',
                        help='Prefix of input pickle of pre-calculated distances')
    iGroup.add_argument('--include-files',
                         help='File with list of sequences to include in visualisation. '
                              'Default is to use all sequences in database.',
                         default=None)
    iGroup.add_argument('--external-clustering',
                        help='File with cluster definitions or other labels '
                             'generated with any other method.',
                        default=None)
    iGroup.add_argument('--model-dir',
                        help='Directory containing model to use for assigning queries '
                             'to clusters [default = reference database directory]',
                        type = str)
    iGroup.add_argument('--previous-clustering',
                        help='File containing previous cluster definitions '
                             'and network [default = use that in the directory '
                             'containing the model]',
                        type = str)
    iGroup.add_argument('--previous-query-clustering',
                        help='File containing previous cluster definitions '
                             'from poppunk_assign [default = use that in the directory '
                             'of the query database]',
                        type = str)
    iGroup.add_argument('--use-network',
                        help='Specify a directory containing a .gt file to use for any graph visualisations',
                        type = str)
    iGroup.add_argument('--display-cluster',
                        help='Column of clustering CSV to use for plotting',
                        default=None)

    # output options
    oGroup = parser.add_argument_group('Output options')
    oGroup.add_argument('--output',
                        required=True,
                        help='Prefix for output files (required)')
    oGroup.add_argument('--overwrite',
                        help='Overwrite any existing visualisation files',
                        default=False,
                        action='store_true')

    # query options
    queryingGroup = parser.add_argument_group('Database querying options')
    queryingGroup.add_argument('--core-only', help='(with a \'refine\' model) '
                                                   'Use a core-distance only model for assigning queries '
                                                   '[default = False]', default=False, action='store_true')
    queryingGroup.add_argument('--accessory-only', help='(with a \'refine\' or \'lineage\' model) '
                                                        'Use an accessory-distance only model for assigning queries '
                                                        '[default = False]', default=False, action='store_true')

    # plot output
    faGroup = parser.add_argument_group('Visualisation options')
    faGroup.add_argument('--microreact', help='Generate output files for microreact visualisation', default=False, action='store_true')
    faGroup.add_argument('--cytoscape', help='Generate network output files for Cytoscape', default=False, action='store_true')
    faGroup.add_argument('--phandango', help='Generate phylogeny and TSV for Phandango visualisation', default=False, action='store_true')
    faGroup.add_argument('--grapetree', help='Generate phylogeny and CSV for grapetree visualisation', default=False, action='store_true')
    faGroup.add_argument('--tree', help='Type of tree to calculate [default = nj]', type=str, default='nj',
        choices=['nj', 'mst', 'both'])
    faGroup.add_argument('--mst-distances', help='Distances used to calculate a minimum spanning tree [default = core]', type=str,
        default='core', choices=accepted_weights_types)
    faGroup.add_argument('--rapidnj', help='Path to rapidNJ binary to build NJ tree for Microreact', default='rapidnj')

    faGroup.add_argument('--perplexity',
                         type=float, default = 20.0,
                         help='Perplexity used to calculate t-SNE projection (with --microreact) [default=20.0]')
    faGroup.add_argument('--info-csv',
                         help='Epidemiological information CSV formatted for microreact (can be used with other outputs)')

    other = parser.add_argument_group('Other options')
    other.add_argument('--threads', default=1, type=int, help='Number of threads to use [default = 1]')
    other.add_argument('--gpu-dist', default=False, action='store_true', help='Use a GPU when calculating distances [default = False]')
    other.add_argument('--deviceid', default=0, type=int, help='CUDA device ID, if using GPU [default = 0]')
    other.add_argument('--strand-preserved', default=False, action='store_true',
                       help='If distances being calculated, treat strand as known when calculating random '
                            'match chances [default = False]')

    other.add_argument('--version', action='version',
                       version='%(prog)s '+__version__)


    # combine
    args = parser.parse_args()

    # ensure directories do not have trailing forward slash
    for arg in [args.ref_db, args.model_dir, args.output, args.external_clustering, args.previous_clustering]:
        if arg is not None:
            arg = arg.rstrip('\\')

    if args.rapidnj == "":
        args.rapidnj = None

    return args

def generate_visualisations(query_db,
                            ref_db,
                            distances,
                            threads,
                            output,
                            gpu_dist,
                            deviceid,
                            external_clustering,
                            microreact,
                            phandango,
                            grapetree,
                            cytoscape,
                            perplexity,
                            strand_preserved,
                            include_files,
                            model_dir,
                            previous_clustering,
                            previous_query_clustering,
                            use_network,
                            info_csv,
                            rapidnj,
                            tree,
                            mst_distances,
                            overwrite,
                            core_only,
                            accessory_only,
                            display_cluster,
                            web):

    from .models import loadClusterFit

    from .network import constructNetwork
    from .network import fetchNetwork
    from .network import generate_minimum_spanning_tree

    from .plot import drawMST
    from .plot import outputsForMicroreact
    from .plot import outputsForCytoscape
    from .plot import outputsForPhandango
    from .plot import outputsForGrapetree
    from .plot import writeClusterCsv

    from .prune_db import prune_distance_matrix

    from .sketchlib import readDBParams
    from .sketchlib import getKmersFromReferenceDatabase
    from .sketchlib import addRandom

    from .trees import load_tree, generate_nj_tree, mst_to_phylogeny

    from .utils import isolateNameToLabel
    from .utils import readPickle
    from .utils import setGtThreads
    from .utils import update_distance_matrices
    from .utils import readIsolateTypeFromCsv
    from .utils import joinClusterDicts
    from .utils import listDistInts

    # Check on parallelisation of graph-tools
    setGtThreads(threads)

    sys.stderr.write("PopPUNK: visualise\n")
    if not (microreact or phandango or grapetree or cytoscape):
        sys.stderr.write("Must specify at least one type of visualisation to output\n")
        sys.exit(1)

    # make directory for new output files
    if not os.path.isdir(output):
        try:
            os.makedirs(output)
        except OSError:
            sys.stderr.write("Cannot create output directory\n")
            sys.exit(1)

    if distances is None:
        if query_db is None:
            distances = ref_db + "/" + os.path.basename(ref_db) + ".dists"
        else:
            distances = query_db + "/" + os.path.basename(query_db) + ".dists"
    else:
        distances = distances

    rlist, qlist, self, complete_distMat = readPickle(distances)
    if not self:
        qr_distMat = complete_distMat
    else:
        rr_distMat = complete_distMat

    # Fill in qq-distances if required
    if self == False:
        sys.stderr.write("Note: Distances in " + distances + " are from assign mode\n"
                         "Note: Distance will be extended to full all-vs-all distances\n"
                         "Note: Re-run poppunk_assign with --update-db to avoid this\n")
        ref_db_loc = ref_db + "/" + os.path.basename(ref_db)
        rlist_original, qlist_original, self_ref, rr_distMat = readPickle(ref_db_loc + ".dists")
        if not self_ref:
            sys.stderr.write("Distances in " + ref_db + " not self all-vs-all either\n")
            sys.exit(1)
        kmers, sketch_sizes, codon_phased = readDBParams(query_db)
        addRandom(query_db, qlist, kmers,
                  strand_preserved = strand_preserved, threads = threads)
        query_db_loc = query_db + "/" + os.path.basename(query_db)
        qq_distMat = pp_sketchlib.queryDatabase(query_db_loc, query_db_loc,
                                                qlist, qlist, kmers,
                                                True, False,
                                                threads,
                                                gpu_dist,
                                                deviceid)

        # If the assignment was run with references, qrDistMat will be incomplete
        if rlist != rlist_original:
            rlist = rlist_original
            qr_distMat = pp_sketchlib.queryDatabase(ref_db_loc, query_db_loc,
                                                    rlist, qlist, kmers,
                                                    True, False,
                                                    threads,
                                                    gpu_dist,
                                                    deviceid)

    else:
        qlist = None
        qr_distMat = None
        qq_distMat = None

    # Turn long form matrices into square form
    combined_seq, core_distMat, acc_distMat = \
            update_distance_matrices(rlist, rr_distMat,
                                     qlist, qr_distMat, qq_distMat,
                                     threads = threads)

    # extract subset of distances if requested
    if include_files is not None:
        viz_subset = set()
        with open(include_files, 'r') as assemblyFiles:
            for assembly in assemblyFiles:
                viz_subset.add(assembly.rstrip())
        if len(viz_subset.difference(combined_seq)) > 0:
            sys.stderr.write("--subset contains names not in --distances")

        # Only keep found rows
        row_slice = [True if name in viz_subset else False for name in combined_seq]
        combined_seq = [name for name in combined_seq if name in viz_subset]
        if qlist != None:
            qlist = list(viz_subset.intersection(qlist))
        core_distMat = core_distMat[np.ix_(row_slice, row_slice)]
        acc_distMat = acc_distMat[np.ix_(row_slice, row_slice)]
    else:
        viz_subset = None

    # Either use strain definitions, lineage assignments or external clustering
    isolateClustering = {}
    # Use external clustering if specified
    if external_clustering:
        cluster_file = external_clustering
        isolateClustering = readIsolateTypeFromCsv(cluster_file,
                                                   mode = 'external',
                                                   return_dict = True)

    # identify existing model and cluster files
    if model_dir is not None:
        model_prefix = model_dir
    else:
        model_prefix = ref_db
    try:
        model_file = model_prefix + "/" + os.path.basename(model_prefix)
        model = loadClusterFit(model_file + '_fit.pkl',
                               model_file + '_fit.npz')
    except FileNotFoundError:
        sys.stderr.write('Unable to locate previous model fit in ' + model_prefix + '\n')
        sys.exit(1)

    # Load previous clusters
    if previous_clustering is not None:
        prev_clustering = previous_clustering
        mode = "clusters"
        suffix = "_clusters.csv"
        if prev_clustering.endswith('_lineages.csv'):
            mode = "lineages"
            suffix = "_lineages.csv"
    else:
        # Identify type of clustering based on model
        mode = "clusters"
        suffix = "_clusters.csv"
        if model.type == "lineage":
            mode = "lineages"
            suffix = "_lineages.csv"
        if model.indiv_fitted:
            sys.stderr.write("Note: Individual (core/accessory) fits found, but "
                             "visualisation only supports combined boundary fit\n")
        prev_clustering = os.path.basename(model_file) + '/' + os.path.basename(model_file) + suffix
    isolateClustering = readIsolateTypeFromCsv(prev_clustering,
                                               mode = mode,
                                               return_dict = True)

    # Set graph location
    if use_network is not None:
        graph_dir = use_network
        if graph_dir != prev_clustering:
            sys.stderr.write("WARNING: Loading graph from a different directory to clusters\n")
            sys.stderr.write("WARNING: Ensure that they are consistent\n")
    else:
        graph_dir = prev_clustering

    # Join clusters with query clusters if required
    if not self:
        if previous_query_clustering is not None:
            prev_query_clustering = previous_query_clustering
        else:
            prev_query_clustering = os.path.basename(query_db) + '/' + os.path.basename(query_db) + suffix

        queryIsolateClustering = readIsolateTypeFromCsv(
                prev_query_clustering,
                mode = mode,
                return_dict = True)
        isolateClustering = joinClusterDicts(isolateClustering, queryIsolateClustering)

    # Generate MST
    mst_tree = None
    mst_graph = None
<<<<<<< HEAD
=======
    if tree == 'mst' or tree == 'both':
        existing_tree = None
        if not overwrite:
            existing_tree = load_tree(output, "MST", distances=mst_distances)
        if existing_tree is None:
            complete_distMat = \
                np.hstack((pp_sketchlib.squareToLong(core_distMat, threads).reshape(-1, 1),
                           pp_sketchlib.squareToLong(acc_distMat, threads).reshape(-1, 1)))
            # Dense network may be slow
            sys.stderr.write("Generating MST from dense distances (may be slow)\n")
            G = constructNetwork(combined_seq,
                                 combined_seq,
                                 np.zeros(complete_distMat.shape[0]),
                                 0,
                                 weights=complete_distMat,
                                 weights_type=mst_distances,
                                 summarise=False)
            mst_graph = generate_minimum_spanning_tree(G)
            # Check selecting clustering type is in CSV
            clustering_name = 'Cluster'
            if display_cluster != None:
                if display_cluster not in isolateClustering.keys():
                    clustering_name = list(isolateClustering.keys())[0]
                    sys.stderr.write('Unable to find clustering column ' + display_cluster + ' in file ' +
                                     prev_clustering + '; instead using ' + clustering_name + '\n')
                else:
                    clustering_name = display_cluster
            else:
                clustering_name = list(isolateClustering.keys())[0]
            # Draw MST
            drawMST(mst_graph, output, isolateClustering, clustering_name, overwrite)
            mst_tree = mst_to_phylogeny(mst_graph, isolateNameToLabel(combined_seq))
        else:
            mst_tree = existing_tree

    # Generate NJ tree
>>>>>>> 2b17f81b
    nj_tree = None
    if len(combined_seq) >= 3:
        # MST tree
        if tree == 'mst' or tree == 'both':
            existing_tree = None
            if not overwrite:
                existing_tree = load_tree(output, "MST", distances=mst_distances)
            if existing_tree is None:
                complete_distMat = \
                    np.hstack((pp_sketchlib.squareToLong(core_distMat, threads).reshape(-1, 1),
                            pp_sketchlib.squareToLong(acc_distMat, threads).reshape(-1, 1)))
                # Dense network may be slow
                sys.stderr.write("Generating MST from dense distances (may be slow)\n")
                G = constructNetwork(combined_seq,
                                    combined_seq,
                                    np.zeros(complete_distMat.shape[0]),
                                    0,
                                    weights=complete_distMat,
                                    weights_type=mst_distances,
                                    summarise=False)
                mst_graph = generate_minimum_spanning_tree(G)
                drawMST(mst_graph, output, isolateClustering, overwrite)
                mst_tree = mst_to_phylogeny(mst_graph, isolateNameToLabel(combined_seq))
            else:
                mst_tree = existing_tree

        # Generate NJ tree
        if tree == 'nj' or tree == 'both':
            existing_tree = None
            if not overwrite:
                existing_tree = load_tree(output, "NJ")
            if existing_tree is None:
                nj_tree = generate_nj_tree(core_distMat,
                                            combined_seq,
                                            output,
                                            rapidnj,
                                            threads = threads)
            else:
                nj_tree = existing_tree
    else:
        sys.stderr.write("Fewer than three sequences, not drawing trees\n")

    # Now have all the objects needed to generate selected visualisations
    if microreact:
        sys.stderr.write("Writing microreact output\n")
        outputsForMicroreact(combined_seq,
                             isolateClustering,
                             nj_tree,
                             mst_tree,
                             acc_distMat,
                             perplexity,
                             output,
                             info_csv,
                             queryList = qlist,
                             overwrite = overwrite)

    if phandango:
        sys.stderr.write("Writing phandango output\n")
        outputsForPhandango(combined_seq,
                            isolateClustering,
                            nj_tree,
                            mst_tree,
                            output,
                            info_csv,
                            queryList = qlist,
                            overwrite = overwrite)

    if grapetree:
        sys.stderr.write("Writing grapetree output\n")
        outputsForGrapetree(combined_seq,
                            isolateClustering,
                            nj_tree,
                            mst_tree,
                            output,
                            info_csv,
                            queryList = qlist,
                            overwrite = overwrite)

    if cytoscape:
        sys.stderr.write("Writing cytoscape output\n")
        genomeNetwork, cluster_file = fetchNetwork(os.path.dirname(prev_clustering),
                                                    model,
                                                    rlist,
                                                    False,
                                                    core_only,
                                                    accessory_only)
        outputsForCytoscape(genomeNetwork, mst_graph, isolateClustering, output, info_csv, viz_subset = viz_subset)
        if model.type == 'lineage':
            sys.stderr.write("Note: Only support for output of cytoscape graph at lowest rank\n")

    sys.stderr.write("\nDone\n")

def main():
    """Main function. Parses cmd line args and runs in the specified mode.
    """
    args = get_options()

    generate_visualisations(args.query_db,
                            args.ref_db,
                            args.distances,
                            args.threads,
                            args.output,
                            args.gpu_dist,
                            args.deviceid,
                            args.external_clustering,
                            args.microreact,
                            args.phandango,
                            args.grapetree,
                            args.cytoscape,
                            args.perplexity,
                            args.strand_preserved,
                            args.include_files,
                            args.model_dir,
                            args.previous_clustering,
                            args.previous_query_clustering,
                            args.use_network,
                            args.info_csv,
                            args.rapidnj,
                            args.tree,
                            args.mst_distances,
                            args.overwrite,
                            args.core_only,
                            args.accessory_only,
                            args.display_cluster,
                            web = False)

if __name__ == '__main__':
    main()

    sys.exit(0)<|MERGE_RESOLUTION|>--- conflicted
+++ resolved
@@ -350,45 +350,6 @@
     # Generate MST
     mst_tree = None
     mst_graph = None
-<<<<<<< HEAD
-=======
-    if tree == 'mst' or tree == 'both':
-        existing_tree = None
-        if not overwrite:
-            existing_tree = load_tree(output, "MST", distances=mst_distances)
-        if existing_tree is None:
-            complete_distMat = \
-                np.hstack((pp_sketchlib.squareToLong(core_distMat, threads).reshape(-1, 1),
-                           pp_sketchlib.squareToLong(acc_distMat, threads).reshape(-1, 1)))
-            # Dense network may be slow
-            sys.stderr.write("Generating MST from dense distances (may be slow)\n")
-            G = constructNetwork(combined_seq,
-                                 combined_seq,
-                                 np.zeros(complete_distMat.shape[0]),
-                                 0,
-                                 weights=complete_distMat,
-                                 weights_type=mst_distances,
-                                 summarise=False)
-            mst_graph = generate_minimum_spanning_tree(G)
-            # Check selecting clustering type is in CSV
-            clustering_name = 'Cluster'
-            if display_cluster != None:
-                if display_cluster not in isolateClustering.keys():
-                    clustering_name = list(isolateClustering.keys())[0]
-                    sys.stderr.write('Unable to find clustering column ' + display_cluster + ' in file ' +
-                                     prev_clustering + '; instead using ' + clustering_name + '\n')
-                else:
-                    clustering_name = display_cluster
-            else:
-                clustering_name = list(isolateClustering.keys())[0]
-            # Draw MST
-            drawMST(mst_graph, output, isolateClustering, clustering_name, overwrite)
-            mst_tree = mst_to_phylogeny(mst_graph, isolateNameToLabel(combined_seq))
-        else:
-            mst_tree = existing_tree
-
-    # Generate NJ tree
->>>>>>> 2b17f81b
     nj_tree = None
     if len(combined_seq) >= 3:
         # MST tree
