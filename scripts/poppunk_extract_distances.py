#!/usr/bin/env python
# vim: set fileencoding=<utf-8> :
# Copyright 2018 John Lees and Nick Croucher

import pickle
import sys, os
import numpy as np
import argparse
import dendropy
from scipy import sparse

# command line parsing
def get_options():

    parser = argparse.ArgumentParser(description='Extract tab-separated file of distances from pkl and npy files', prog='extract_distances')

    # input options
    parser.add_argument('--distances', help='Prefix of input pickle (and optionally,'
    '  numpy file) of pre-calculated distances (required)',
                                    required=True)
    parser.add_argument('--sparse', help='Sparse distance matrix file name',
                                    default = None,
                                    required = False)
    parser.add_argument('--tree', help='Newick file containing phylogeny of isolates',
                                    required = False,
                                    default = None)
    parser.add_argument('--output', help='Name of output file',
                                    required = True)

    return parser.parse_args()

def listDistInts(refSeqs, querySeqs, self=True):
    """Gets the ref and query ID for each row of the distance matrix

    Returns an iterable with ref and query ID pairs by row.

    Args:
        refSeqs (list)
            List of reference sequence names.
        querySeqs (list)
            List of query sequence names.
        self (bool)
            Whether a self-comparison, used when constructing a database.
            Requires refSeqs == querySeqs
            Default is True
    Returns:
        ref, query (str, str)
            Iterable of tuples with ref and query names for each distMat row.
    """
    num_ref = len(refSeqs)
    num_query = len(querySeqs)
    if self:
        if refSeqs != querySeqs:
            raise RuntimeError('refSeqs must equal querySeqs for db building (self = true)')
        for i in range(num_ref):
            for j in range(i + 1, num_ref):
                yield(j, i)
    else:
        comparisons = [(0,0)] * (len(refSeqs) * len(querySeqs))
        for i in range(num_query):
            for j in range(num_ref):
                yield(j, i)

        return comparisons

def isolateNameToLabel(names):
    """Function to process isolate names to labels
    appropriate for visualisation.

    Args:
        names (list)
            List of isolate names.
    Returns:
        labels (list)
            List of isolate labels.
    """
    # useful to have as a function in case we
    # want to remove certain characters
    labels = [os.path.splitext(os.path.basename(name))[0] for name in names]
    return labels

# main code
if __name__ == "__main__":

    # Check input ok
    args = get_options()

    # open stored distances
    with open(args.distances + ".pkl", 'rb') as pickle_file:
        rlist, qlist, self = pickle.load(pickle_file)

    # get names order
    r_names = isolateNameToLabel(rlist)
    q_names = isolateNameToLabel(qlist)

    # parse distances from tree, if supplied
    if args.tree is not None:
        # only calculate if all v all
        assert r_names == q_names, 'Using a phylogeny requires an all-v-all distance matrix'
        # load tree
        tree = dendropy.Tree.get(path = args.tree, schema = 'newick')
        # calculate distance matrix
        pdc = tree.phylogenetic_distance_matrix()
        # dict for identifying nodes from names
        tip_index = {}
        for t in tree.taxon_namespace:
            taxon_name = t.label.replace(' ','_')
            tip_index[r_names.index(taxon_name)] = t

    # Load sparse matrix
    if args.sparse is not None:
        sparse_mat = sparse.load_npz(args.sparse)
    else:
        X = np.load(args.distances + ".npy")

    # open output file
    with open(args.output, 'w') as oFile:
        # Write header of output file
        if args.sparse is not None:
            oFile.write("\t".join(['Query', 'Reference', 'Core']))
        else:
            oFile.write("\t".join(['Query', 'Reference', 'Core', 'Accessory']))
        if args.tree is not None:
            oFile.write("\t" + 'Patristic')
        oFile.write("\n")
<<<<<<< HEAD
        for i, (r_index, q_index) in enumerate(listDistInts(r_names, q_names, r_names == q_names)):
            oFile.write("\t".join([q_names[q_index], r_names[r_index], str(X[i,0]), str(X[i,1])]))
            if args.tree is not None:
                oFile.write("\t" + str(pdc(tip_index[r_index], tip_index[q_index])))
            oFile.write("\n")
=======
        # Write distances
        if args.sparse is not None:
            for (r_index, q_index, dist) in zip(sparse_mat.col, sparse_mat.row, sparse_mat.data):
                oFile.write("\t".join([q_names[q_index], r_names[r_index], str(dist)]))
                if args.tree is not None:
                    oFile.write("\t" + str(pdc(tip_index[r_index], tip_index[q_index])))
                oFile.write("\n")
        else:
            for i, (r_name, q_name) in enumerate(iterDistRows(r_names, q_names, r_names == q_names)):
                oFile.write("\t".join([q_name, r_name, str(X[i,0]), str(X[i,1])]))
                if args.tree is not None:
                    oFile.write("\t" + str(pdc(tip_index[r_index], tip_index[q_index])))
                oFile.write("\n")
>>>>>>> 2b17f81b
<|MERGE_RESOLUTION|>--- conflicted
+++ resolved
@@ -123,13 +123,6 @@
         if args.tree is not None:
             oFile.write("\t" + 'Patristic')
         oFile.write("\n")
-<<<<<<< HEAD
-        for i, (r_index, q_index) in enumerate(listDistInts(r_names, q_names, r_names == q_names)):
-            oFile.write("\t".join([q_names[q_index], r_names[r_index], str(X[i,0]), str(X[i,1])]))
-            if args.tree is not None:
-                oFile.write("\t" + str(pdc(tip_index[r_index], tip_index[q_index])))
-            oFile.write("\n")
-=======
         # Write distances
         if args.sparse is not None:
             for (r_index, q_index, dist) in zip(sparse_mat.col, sparse_mat.row, sparse_mat.data):
@@ -138,9 +131,8 @@
                     oFile.write("\t" + str(pdc(tip_index[r_index], tip_index[q_index])))
                 oFile.write("\n")
         else:
-            for i, (r_name, q_name) in enumerate(iterDistRows(r_names, q_names, r_names == q_names)):
-                oFile.write("\t".join([q_name, r_name, str(X[i,0]), str(X[i,1])]))
+            for i, (r_index, q_index) in enumerate(listDistInts(r_names, q_names, r_names == q_names)):
+                oFile.write("\t".join([q_names[q_index], r_names[r_index], str(X[i,0]), str(X[i,1])]))
                 if args.tree is not None:
                     oFile.write("\t" + str(pdc(tip_index[r_index], tip_index[q_index])))
-                oFile.write("\n")
->>>>>>> 2b17f81b
+                oFile.write("\n")